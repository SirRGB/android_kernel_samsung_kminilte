/*
 * Board support file for OMAP4430 SDP.
 *
 * Copyright (C) 2009 Texas Instruments
 *
 * Author: Santosh Shilimkar <santosh.shilimkar@ti.com>
 *
 * Based on mach-omap2/board-3430sdp.c
 *
 * This program is free software; you can redistribute it and/or modify
 * it under the terms of the GNU General Public License version 2 as
 * published by the Free Software Foundation.
 */

#include <linux/kernel.h>
#include <linux/init.h>
#include <linux/platform_device.h>
#include <linux/io.h>
#include <linux/gpio.h>
#include <linux/usb/otg.h>
#include <linux/spi/spi.h>
#include <linux/i2c/twl.h>
#include <linux/gpio_keys.h>
#include <linux/regulator/machine.h>
#include <linux/regulator/fixed.h>
#include <linux/leds.h>
#include <linux/leds_pwm.h>
#include <linux/platform_data/omap4-keypad.h>

#include <mach/hardware.h>
#include <asm/hardware/gic.h>
#include <asm/mach-types.h>
#include <asm/mach/arch.h>
#include <asm/mach/map.h>

#include <plat/board.h>
#include "common.h"
#include <plat/usb.h>
#include <plat/mmc.h>
#include <plat/omap4-keypad.h>
#include <video/omapdss.h>
#include <video/omap-panel-nokia-dsi.h>
#include <video/omap-panel-picodlp.h>
#include <linux/wl12xx.h>
#include <linux/platform_data/omap-abe-twl6040.h>

#include "mux.h"
#include "hsmmc.h"
#include "control.h"
#include "common-board-devices.h"

#define ETH_KS8851_IRQ			34
#define ETH_KS8851_POWER_ON		48
#define ETH_KS8851_QUART		138
#define OMAP4_SFH7741_SENSOR_OUTPUT_GPIO	184
#define OMAP4_SFH7741_ENABLE_GPIO		188
#define HDMI_GPIO_CT_CP_HPD 60 /* HPD mode enable/disable */
#define HDMI_GPIO_LS_OE 41 /* Level shifter for HDMI */
#define HDMI_GPIO_HPD  63 /* Hotplug detect */
#define DISPLAY_SEL_GPIO	59	/* LCD2/PicoDLP switch */
#define DLP_POWER_ON_GPIO	40

#define GPIO_WIFI_PMENA		54
#define GPIO_WIFI_IRQ		53

static const int sdp4430_keymap[] = {
	KEY(0, 0, KEY_E),
	KEY(0, 1, KEY_R),
	KEY(0, 2, KEY_T),
	KEY(0, 3, KEY_HOME),
	KEY(0, 4, KEY_F5),
	KEY(0, 5, KEY_UNKNOWN),
	KEY(0, 6, KEY_I),
	KEY(0, 7, KEY_LEFTSHIFT),

	KEY(1, 0, KEY_D),
	KEY(1, 1, KEY_F),
	KEY(1, 2, KEY_G),
	KEY(1, 3, KEY_SEND),
	KEY(1, 4, KEY_F6),
	KEY(1, 5, KEY_UNKNOWN),
	KEY(1, 6, KEY_K),
	KEY(1, 7, KEY_ENTER),

	KEY(2, 0, KEY_X),
	KEY(2, 1, KEY_C),
	KEY(2, 2, KEY_V),
	KEY(2, 3, KEY_END),
	KEY(2, 4, KEY_F7),
	KEY(2, 5, KEY_UNKNOWN),
	KEY(2, 6, KEY_DOT),
	KEY(2, 7, KEY_CAPSLOCK),

	KEY(3, 0, KEY_Z),
	KEY(3, 1, KEY_KPPLUS),
	KEY(3, 2, KEY_B),
	KEY(3, 3, KEY_F1),
	KEY(3, 4, KEY_F8),
	KEY(3, 5, KEY_UNKNOWN),
	KEY(3, 6, KEY_O),
	KEY(3, 7, KEY_SPACE),

	KEY(4, 0, KEY_W),
	KEY(4, 1, KEY_Y),
	KEY(4, 2, KEY_U),
	KEY(4, 3, KEY_F2),
	KEY(4, 4, KEY_VOLUMEUP),
	KEY(4, 5, KEY_UNKNOWN),
	KEY(4, 6, KEY_L),
	KEY(4, 7, KEY_LEFT),

	KEY(5, 0, KEY_S),
	KEY(5, 1, KEY_H),
	KEY(5, 2, KEY_J),
	KEY(5, 3, KEY_F3),
	KEY(5, 4, KEY_F9),
	KEY(5, 5, KEY_VOLUMEDOWN),
	KEY(5, 6, KEY_M),
	KEY(5, 7, KEY_RIGHT),

	KEY(6, 0, KEY_Q),
	KEY(6, 1, KEY_A),
	KEY(6, 2, KEY_N),
	KEY(6, 3, KEY_BACK),
	KEY(6, 4, KEY_BACKSPACE),
	KEY(6, 5, KEY_UNKNOWN),
	KEY(6, 6, KEY_P),
	KEY(6, 7, KEY_UP),

	KEY(7, 0, KEY_PROG1),
	KEY(7, 1, KEY_PROG2),
	KEY(7, 2, KEY_PROG3),
	KEY(7, 3, KEY_PROG4),
	KEY(7, 4, KEY_F4),
	KEY(7, 5, KEY_UNKNOWN),
	KEY(7, 6, KEY_OK),
	KEY(7, 7, KEY_DOWN),
};
static struct omap_device_pad keypad_pads[] = {
	{	.name   = "kpd_col1.kpd_col1",
		.enable = OMAP_WAKEUP_EN | OMAP_MUX_MODE1,
	},
	{	.name   = "kpd_col1.kpd_col1",
		.enable = OMAP_WAKEUP_EN | OMAP_MUX_MODE1,
	},
	{	.name   = "kpd_col2.kpd_col2",
		.enable = OMAP_WAKEUP_EN | OMAP_MUX_MODE1,
	},
	{	.name   = "kpd_col3.kpd_col3",
		.enable = OMAP_WAKEUP_EN | OMAP_MUX_MODE1,
	},
	{	.name   = "kpd_col4.kpd_col4",
		.enable = OMAP_WAKEUP_EN | OMAP_MUX_MODE1,
	},
	{	.name   = "kpd_col5.kpd_col5",
		.enable = OMAP_WAKEUP_EN | OMAP_MUX_MODE1,
	},
	{	.name   = "gpmc_a23.kpd_col7",
		.enable = OMAP_WAKEUP_EN | OMAP_MUX_MODE1,
	},
	{	.name   = "gpmc_a22.kpd_col6",
		.enable = OMAP_WAKEUP_EN | OMAP_MUX_MODE1,
	},
	{	.name   = "kpd_row0.kpd_row0",
		.enable = OMAP_PULL_ENA | OMAP_PULL_UP | OMAP_WAKEUP_EN |
			OMAP_MUX_MODE1 | OMAP_INPUT_EN,
	},
	{	.name   = "kpd_row1.kpd_row1",
		.enable = OMAP_PULL_ENA | OMAP_PULL_UP | OMAP_WAKEUP_EN |
			OMAP_MUX_MODE1 | OMAP_INPUT_EN,
	},
	{	.name   = "kpd_row2.kpd_row2",
		.enable = OMAP_PULL_ENA | OMAP_PULL_UP | OMAP_WAKEUP_EN |
			OMAP_MUX_MODE1 | OMAP_INPUT_EN,
	},
	{	.name   = "kpd_row3.kpd_row3",
		.enable = OMAP_PULL_ENA | OMAP_PULL_UP | OMAP_WAKEUP_EN |
			OMAP_MUX_MODE1 | OMAP_INPUT_EN,
	},
	{	.name   = "kpd_row4.kpd_row4",
		.enable = OMAP_PULL_ENA | OMAP_PULL_UP | OMAP_WAKEUP_EN |
			OMAP_MUX_MODE1 | OMAP_INPUT_EN,
	},
	{	.name   = "kpd_row5.kpd_row5",
		.enable = OMAP_PULL_ENA | OMAP_PULL_UP | OMAP_WAKEUP_EN |
			OMAP_MUX_MODE1 | OMAP_INPUT_EN,
	},
	{	.name   = "gpmc_a18.kpd_row6",
		.enable = OMAP_PULL_ENA | OMAP_PULL_UP | OMAP_WAKEUP_EN |
			OMAP_MUX_MODE1 | OMAP_INPUT_EN,
	},
	{	.name   = "gpmc_a19.kpd_row7",
		.enable = OMAP_PULL_ENA | OMAP_PULL_UP | OMAP_WAKEUP_EN |
			OMAP_MUX_MODE1 | OMAP_INPUT_EN,
	},
};

static struct matrix_keymap_data sdp4430_keymap_data = {
	.keymap			= sdp4430_keymap,
	.keymap_size		= ARRAY_SIZE(sdp4430_keymap),
};

static struct omap4_keypad_platform_data sdp4430_keypad_data = {
	.keymap_data		= &sdp4430_keymap_data,
	.rows			= 8,
	.cols			= 8,
};

static struct omap_board_data keypad_data = {
	.id	    		= 1,
	.pads	 		= keypad_pads,
	.pads_cnt       	= ARRAY_SIZE(keypad_pads),
};

static struct gpio_led sdp4430_gpio_leds[] = {
	{
		.name	= "omap4:green:debug0",
		.gpio	= 61,
	},
	{
		.name	= "omap4:green:debug1",
		.gpio	= 30,
	},
	{
		.name	= "omap4:green:debug2",
		.gpio	= 7,
	},
	{
		.name	= "omap4:green:debug3",
		.gpio	= 8,
	},
	{
		.name	= "omap4:green:debug4",
		.gpio	= 50,
	},
	{
		.name	= "omap4:blue:user",
		.gpio	= 169,
	},
	{
		.name	= "omap4:red:user",
		.gpio	= 170,
	},
	{
		.name	= "omap4:green:user",
		.gpio	= 139,
	},

};

static struct gpio_keys_button sdp4430_gpio_keys[] = {
	{
		.desc			= "Proximity Sensor",
		.type			= EV_SW,
		.code			= SW_FRONT_PROXIMITY,
		.gpio			= OMAP4_SFH7741_SENSOR_OUTPUT_GPIO,
		.active_low		= 0,
	}
};

static struct gpio_led_platform_data sdp4430_led_data = {
	.leds	= sdp4430_gpio_leds,
	.num_leds	= ARRAY_SIZE(sdp4430_gpio_leds),
};

static struct led_pwm sdp4430_pwm_leds[] = {
	{
		.name		= "omap4:green:chrg",
		.pwm_id		= 1,
		.max_brightness	= 255,
		.pwm_period_ns	= 7812500,
	},
};

static struct led_pwm_platform_data sdp4430_pwm_data = {
	.num_leds	= ARRAY_SIZE(sdp4430_pwm_leds),
	.leds		= sdp4430_pwm_leds,
};

static struct platform_device sdp4430_leds_pwm = {
	.name	= "leds_pwm",
	.id	= -1,
	.dev	= {
		.platform_data = &sdp4430_pwm_data,
	},
};

static int omap_prox_activate(struct device *dev)
{
	gpio_set_value(OMAP4_SFH7741_ENABLE_GPIO , 1);
	return 0;
}

static void omap_prox_deactivate(struct device *dev)
{
	gpio_set_value(OMAP4_SFH7741_ENABLE_GPIO , 0);
}

static struct gpio_keys_platform_data sdp4430_gpio_keys_data = {
	.buttons	= sdp4430_gpio_keys,
	.nbuttons	= ARRAY_SIZE(sdp4430_gpio_keys),
	.enable		= omap_prox_activate,
	.disable	= omap_prox_deactivate,
};

static struct platform_device sdp4430_gpio_keys_device = {
	.name	= "gpio-keys",
	.id	= -1,
	.dev	= {
		.platform_data	= &sdp4430_gpio_keys_data,
	},
};

static struct platform_device sdp4430_leds_gpio = {
	.name	= "leds-gpio",
	.id	= -1,
	.dev	= {
		.platform_data = &sdp4430_led_data,
	},
};
static struct spi_board_info sdp4430_spi_board_info[] __initdata = {
	{
		.modalias               = "ks8851",
		.bus_num                = 1,
		.chip_select            = 0,
		.max_speed_hz           = 24000000,
		.irq                    = ETH_KS8851_IRQ,
	},
};

static struct gpio sdp4430_eth_gpios[] __initdata = {
	{ ETH_KS8851_POWER_ON,	GPIOF_OUT_INIT_HIGH,	"eth_power"	},
	{ ETH_KS8851_QUART,	GPIOF_OUT_INIT_HIGH,	"quart"		},
	{ ETH_KS8851_IRQ,	GPIOF_IN,		"eth_irq"	},
};

static int __init omap_ethernet_init(void)
{
	int status;

	/* Request of GPIO lines */
	status = gpio_request_array(sdp4430_eth_gpios,
				    ARRAY_SIZE(sdp4430_eth_gpios));
	if (status)
		pr_err("Cannot request ETH GPIOs\n");

	return status;
}

static struct regulator_consumer_supply sdp4430_vbat_supply[] = {
	REGULATOR_SUPPLY("vddvibl", "twl6040-vibra"),
	REGULATOR_SUPPLY("vddvibr", "twl6040-vibra"),
};

static struct regulator_init_data sdp4430_vbat_data = {
	.constraints = {
		.always_on	= 1,
	},
	.num_consumer_supplies	= ARRAY_SIZE(sdp4430_vbat_supply),
	.consumer_supplies	= sdp4430_vbat_supply,
};

static struct fixed_voltage_config sdp4430_vbat_pdata = {
	.supply_name	= "VBAT",
	.microvolts	= 3750000,
	.init_data	= &sdp4430_vbat_data,
	.gpio		= -EINVAL,
};

static struct platform_device sdp4430_vbat = {
	.name		= "reg-fixed-voltage",
	.id		= -1,
	.dev = {
		.platform_data = &sdp4430_vbat_pdata,
	},
};

static struct platform_device sdp4430_dmic_codec = {
	.name	= "dmic-codec",
	.id	= -1,
};

<<<<<<< HEAD
static struct omap_abe_twl6040_data sdp4430_abe_audio_data = {
	.card_name = "SDP4430",
	.has_hs		= ABE_TWL6040_LEFT | ABE_TWL6040_RIGHT,
	.has_hf		= ABE_TWL6040_LEFT | ABE_TWL6040_RIGHT,
	.has_ep		= 1,
	.has_aux	= ABE_TWL6040_LEFT | ABE_TWL6040_RIGHT,
	.has_vibra	= ABE_TWL6040_LEFT | ABE_TWL6040_RIGHT,

	.has_dmic	= 1,
	.has_hsmic	= 1,
	.has_mainmic	= 1,
	.has_submic	= 1,
	.has_afm	= ABE_TWL6040_LEFT | ABE_TWL6040_RIGHT,

	.jack_detection = 1,
	/* MCLK input is 38.4MHz */
	.mclk_freq	= 38400000,
};

static struct platform_device sdp4430_abe_audio = {
	.name		= "omap-abe-twl6040",
	.id		= -1,
	.dev = {
		.platform_data = &sdp4430_abe_audio_data,
	},
};

=======
>>>>>>> 10ce3cc9
static struct platform_device *sdp4430_devices[] __initdata = {
	&sdp4430_gpio_keys_device,
	&sdp4430_leds_gpio,
	&sdp4430_leds_pwm,
	&sdp4430_vbat,
	&sdp4430_dmic_codec,
<<<<<<< HEAD
	&sdp4430_abe_audio,
=======
>>>>>>> 10ce3cc9
};

static struct omap_musb_board_data musb_board_data = {
	.interface_type		= MUSB_INTERFACE_UTMI,
	.mode			= MUSB_OTG,
	.power			= 100,
};

static struct omap2_hsmmc_info mmc[] = {
	{
		.mmc		= 2,
		.caps		=  MMC_CAP_4_BIT_DATA | MMC_CAP_8_BIT_DATA,
		.gpio_cd	= -EINVAL,
		.gpio_wp	= -EINVAL,
		.nonremovable   = true,
		.ocr_mask	= MMC_VDD_29_30,
		.no_off_init	= true,
	},
	{
		.mmc		= 1,
		.caps		= MMC_CAP_4_BIT_DATA | MMC_CAP_8_BIT_DATA,
		.gpio_cd	= -EINVAL,
		.gpio_wp	= -EINVAL,
	},
	{
		.mmc		= 5,
		.caps		= MMC_CAP_4_BIT_DATA | MMC_CAP_POWER_OFF_CARD,
		.pm_caps	= MMC_PM_KEEP_POWER,
		.gpio_cd	= -EINVAL,
		.gpio_wp	= -EINVAL,
		.ocr_mask	= MMC_VDD_165_195,
		.nonremovable	= true,
	},
	{}	/* Terminator */
};

static struct regulator_consumer_supply sdp4430_vaux_supply[] = {
	REGULATOR_SUPPLY("vmmc", "omap_hsmmc.1"),
};

static struct regulator_consumer_supply omap4_sdp4430_vmmc5_supply = {
	.supply = "vmmc",
	.dev_name = "omap_hsmmc.4",
};

static struct regulator_init_data sdp4430_vmmc5 = {
	.constraints = {
		.valid_ops_mask = REGULATOR_CHANGE_STATUS,
	},
	.num_consumer_supplies = 1,
	.consumer_supplies = &omap4_sdp4430_vmmc5_supply,
};

static struct fixed_voltage_config sdp4430_vwlan = {
	.supply_name		= "vwl1271",
	.microvolts		= 1800000, /* 1.8V */
	.gpio			= GPIO_WIFI_PMENA,
	.startup_delay		= 70000, /* 70msec */
	.enable_high		= 1,
	.enabled_at_boot	= 0,
	.init_data		= &sdp4430_vmmc5,
};

static struct platform_device omap_vwlan_device = {
	.name		= "reg-fixed-voltage",
	.id		= 1,
	.dev = {
		.platform_data = &sdp4430_vwlan,
	},
};

static int omap4_twl6030_hsmmc_late_init(struct device *dev)
{
	int ret = 0;
	struct platform_device *pdev = container_of(dev,
				struct platform_device, dev);
	struct omap_mmc_platform_data *pdata = dev->platform_data;

	/* Setting MMC1 Card detect Irq */
	if (pdev->id == 0) {
		ret = twl6030_mmc_card_detect_config();
		if (ret)
			pr_err("Failed configuring MMC1 card detect\n");
		pdata->slots[0].card_detect_irq = TWL6030_IRQ_BASE +
						MMCDETECT_INTR_OFFSET;
		pdata->slots[0].card_detect = twl6030_mmc_card_detect;
	}
	return ret;
}

static __init void omap4_twl6030_hsmmc_set_late_init(struct device *dev)
{
	struct omap_mmc_platform_data *pdata;

	/* dev can be null if CONFIG_MMC_OMAP_HS is not set */
	if (!dev) {
		pr_err("Failed %s\n", __func__);
		return;
	}
	pdata = dev->platform_data;
	pdata->init =	omap4_twl6030_hsmmc_late_init;
}

static int __init omap4_twl6030_hsmmc_init(struct omap2_hsmmc_info *controllers)
{
	struct omap2_hsmmc_info *c;

	omap2_hsmmc_init(controllers);
	for (c = controllers; c->mmc; c++)
		omap4_twl6030_hsmmc_set_late_init(c->dev);

	return 0;
}

static struct regulator_init_data sdp4430_vaux1 = {
	.constraints = {
		.min_uV			= 1000000,
		.max_uV			= 3000000,
		.apply_uV		= true,
		.valid_modes_mask	= REGULATOR_MODE_NORMAL
					| REGULATOR_MODE_STANDBY,
		.valid_ops_mask	 = REGULATOR_CHANGE_VOLTAGE
					| REGULATOR_CHANGE_MODE
					| REGULATOR_CHANGE_STATUS,
	},
	.num_consumer_supplies  = ARRAY_SIZE(sdp4430_vaux_supply),
	.consumer_supplies      = sdp4430_vaux_supply,
};

static struct regulator_init_data sdp4430_vusim = {
	.constraints = {
		.min_uV			= 1200000,
		.max_uV			= 2900000,
		.apply_uV		= true,
		.valid_modes_mask	= REGULATOR_MODE_NORMAL
					| REGULATOR_MODE_STANDBY,
		.valid_ops_mask	 = REGULATOR_CHANGE_VOLTAGE
					| REGULATOR_CHANGE_MODE
					| REGULATOR_CHANGE_STATUS,
	},
};

static struct twl4030_codec_data twl6040_codec = {
	/* single-step ramp for headset and handsfree */
	.hs_left_step	= 0x0f,
	.hs_right_step	= 0x0f,
	.hf_left_step	= 0x1d,
	.hf_right_step	= 0x1d,
};

static struct twl4030_vibra_data twl6040_vibra = {
	.vibldrv_res = 8,
	.vibrdrv_res = 3,
	.viblmotor_res = 10,
	.vibrmotor_res = 10,
	.vddvibl_uV = 0,	/* fixed volt supply - VBAT */
	.vddvibr_uV = 0,	/* fixed volt supply - VBAT */
};

static struct twl4030_audio_data twl6040_audio = {
	.codec		= &twl6040_codec,
	.vibra		= &twl6040_vibra,
	.audpwron_gpio	= 127,
	.naudint_irq	= OMAP44XX_IRQ_SYS_2N,
	.irq_base	= TWL6040_CODEC_IRQ_BASE,
};

static struct twl4030_platform_data sdp4430_twldata = {
	.audio		= &twl6040_audio,
	/* Regulators */
	.vusim		= &sdp4430_vusim,
	.vaux1		= &sdp4430_vaux1,
};

static struct i2c_board_info __initdata sdp4430_i2c_3_boardinfo[] = {
	{
		I2C_BOARD_INFO("tmp105", 0x48),
	},
	{
		I2C_BOARD_INFO("bh1780", 0x29),
	},
};
static struct i2c_board_info __initdata sdp4430_i2c_4_boardinfo[] = {
	{
		I2C_BOARD_INFO("hmc5843", 0x1e),
	},
};
static int __init omap4_i2c_init(void)
{
	omap4_pmic_get_config(&sdp4430_twldata, TWL_COMMON_PDATA_USB,
			TWL_COMMON_REGULATOR_VDAC |
			TWL_COMMON_REGULATOR_VAUX2 |
			TWL_COMMON_REGULATOR_VAUX3 |
			TWL_COMMON_REGULATOR_VMMC |
			TWL_COMMON_REGULATOR_VPP |
			TWL_COMMON_REGULATOR_VANA |
			TWL_COMMON_REGULATOR_VCXIO |
			TWL_COMMON_REGULATOR_VUSB |
			TWL_COMMON_REGULATOR_CLK32KG);
	omap4_pmic_init("twl6030", &sdp4430_twldata);
	omap_register_i2c_bus(2, 400, NULL, 0);
	omap_register_i2c_bus(3, 400, sdp4430_i2c_3_boardinfo,
				ARRAY_SIZE(sdp4430_i2c_3_boardinfo));
	omap_register_i2c_bus(4, 400, sdp4430_i2c_4_boardinfo,
				ARRAY_SIZE(sdp4430_i2c_4_boardinfo));
	return 0;
}

static void __init omap_sfh7741prox_init(void)
{
	int error;

	error = gpio_request_one(OMAP4_SFH7741_ENABLE_GPIO,
				 GPIOF_OUT_INIT_LOW, "sfh7741");
	if (error < 0)
		pr_err("%s:failed to request GPIO %d, error %d\n",
			__func__, OMAP4_SFH7741_ENABLE_GPIO, error);
}

static struct gpio sdp4430_hdmi_gpios[] = {
	{ HDMI_GPIO_CT_CP_HPD, GPIOF_OUT_INIT_HIGH, "hdmi_gpio_ct_cp_hpd" },
	{ HDMI_GPIO_LS_OE,	GPIOF_OUT_INIT_HIGH,	"hdmi_gpio_ls_oe" },
	{ HDMI_GPIO_HPD, GPIOF_DIR_IN, "hdmi_gpio_hpd" },
};

static int sdp4430_panel_enable_hdmi(struct omap_dss_device *dssdev)
{
	int status;

	status = gpio_request_array(sdp4430_hdmi_gpios,
				    ARRAY_SIZE(sdp4430_hdmi_gpios));
	if (status)
		pr_err("%s: Cannot request HDMI GPIOs\n", __func__);

	return status;
}

static void sdp4430_panel_disable_hdmi(struct omap_dss_device *dssdev)
{
	gpio_free_array(sdp4430_hdmi_gpios, ARRAY_SIZE(sdp4430_hdmi_gpios));
}

static struct nokia_dsi_panel_data dsi1_panel = {
		.name		= "taal",
		.reset_gpio	= 102,
		.use_ext_te	= false,
		.ext_te_gpio	= 101,
		.esd_interval	= 0,
};

static struct omap_dss_device sdp4430_lcd_device = {
	.name			= "lcd",
	.driver_name		= "taal",
	.type			= OMAP_DISPLAY_TYPE_DSI,
	.data			= &dsi1_panel,
	.phy.dsi		= {
		.clk_lane	= 1,
		.clk_pol	= 0,
		.data1_lane	= 2,
		.data1_pol	= 0,
		.data2_lane	= 3,
		.data2_pol	= 0,

		.module		= 0,
	},

	.clocks = {
		.dispc = {
			.channel = {
				/* Logic Clock = 172.8 MHz */
				.lck_div	= 1,
				/* Pixel Clock = 34.56 MHz */
				.pck_div	= 5,
				.lcd_clk_src	= OMAP_DSS_CLK_SRC_DSI_PLL_HSDIV_DISPC,
			},
			.dispc_fclk_src	= OMAP_DSS_CLK_SRC_FCK,
		},

		.dsi = {
			.regn		= 16,	/* Fint = 2.4 MHz */
			.regm		= 180,	/* DDR Clock = 216 MHz */
			.regm_dispc	= 5,	/* PLL1_CLK1 = 172.8 MHz */
			.regm_dsi	= 5,	/* PLL1_CLK2 = 172.8 MHz */

			.lp_clk_div	= 10,	/* LP Clock = 8.64 MHz */
			.dsi_fclk_src	= OMAP_DSS_CLK_SRC_DSI_PLL_HSDIV_DSI,
		},
	},
	.channel		= OMAP_DSS_CHANNEL_LCD,
};

static struct nokia_dsi_panel_data dsi2_panel = {
		.name		= "taal",
		.reset_gpio	= 104,
		.use_ext_te	= false,
		.ext_te_gpio	= 103,
		.esd_interval	= 0,
};

static struct omap_dss_device sdp4430_lcd2_device = {
	.name			= "lcd2",
	.driver_name		= "taal",
	.type			= OMAP_DISPLAY_TYPE_DSI,
	.data			= &dsi2_panel,
	.phy.dsi		= {
		.clk_lane	= 1,
		.clk_pol	= 0,
		.data1_lane	= 2,
		.data1_pol	= 0,
		.data2_lane	= 3,
		.data2_pol	= 0,

		.module		= 1,
	},

	.clocks = {
		.dispc = {
			.channel = {
				/* Logic Clock = 172.8 MHz */
				.lck_div	= 1,
				/* Pixel Clock = 34.56 MHz */
				.pck_div	= 5,
				.lcd_clk_src	= OMAP_DSS_CLK_SRC_DSI2_PLL_HSDIV_DISPC,
			},
			.dispc_fclk_src	= OMAP_DSS_CLK_SRC_FCK,
		},

		.dsi = {
			.regn		= 16,	/* Fint = 2.4 MHz */
			.regm		= 180,	/* DDR Clock = 216 MHz */
			.regm_dispc	= 5,	/* PLL1_CLK1 = 172.8 MHz */
			.regm_dsi	= 5,	/* PLL1_CLK2 = 172.8 MHz */

			.lp_clk_div	= 10,	/* LP Clock = 8.64 MHz */
			.dsi_fclk_src	= OMAP_DSS_CLK_SRC_DSI2_PLL_HSDIV_DSI,
		},
	},
	.channel		= OMAP_DSS_CHANNEL_LCD2,
};

static void sdp4430_lcd_init(void)
{
	int r;

	r = gpio_request_one(dsi1_panel.reset_gpio, GPIOF_DIR_OUT,
		"lcd1_reset_gpio");
	if (r)
		pr_err("%s: Could not get lcd1_reset_gpio\n", __func__);

	r = gpio_request_one(dsi2_panel.reset_gpio, GPIOF_DIR_OUT,
		"lcd2_reset_gpio");
	if (r)
		pr_err("%s: Could not get lcd2_reset_gpio\n", __func__);
}

static struct omap_dss_hdmi_data sdp4430_hdmi_data = {
	.hpd_gpio = HDMI_GPIO_HPD,
};

static struct omap_dss_device sdp4430_hdmi_device = {
	.name = "hdmi",
	.driver_name = "hdmi_panel",
	.type = OMAP_DISPLAY_TYPE_HDMI,
	.platform_enable = sdp4430_panel_enable_hdmi,
	.platform_disable = sdp4430_panel_disable_hdmi,
	.channel = OMAP_DSS_CHANNEL_DIGIT,
	.data = &sdp4430_hdmi_data,
};

static struct picodlp_panel_data sdp4430_picodlp_pdata = {
	.picodlp_adapter_id	= 2,
	.emu_done_gpio		= 44,
	.pwrgood_gpio		= 45,
};

static void sdp4430_picodlp_init(void)
{
	int r;
	const struct gpio picodlp_gpios[] = {
		{DLP_POWER_ON_GPIO, GPIOF_OUT_INIT_LOW,
			"DLP POWER ON"},
		{sdp4430_picodlp_pdata.emu_done_gpio, GPIOF_IN,
			"DLP EMU DONE"},
		{sdp4430_picodlp_pdata.pwrgood_gpio, GPIOF_OUT_INIT_LOW,
			"DLP PWRGOOD"},
	};

	r = gpio_request_array(picodlp_gpios, ARRAY_SIZE(picodlp_gpios));
	if (r)
		pr_err("Cannot request PicoDLP GPIOs, error %d\n", r);
}

static int sdp4430_panel_enable_picodlp(struct omap_dss_device *dssdev)
{
	gpio_set_value(DISPLAY_SEL_GPIO, 0);
	gpio_set_value(DLP_POWER_ON_GPIO, 1);

	return 0;
}

static void sdp4430_panel_disable_picodlp(struct omap_dss_device *dssdev)
{
	gpio_set_value(DLP_POWER_ON_GPIO, 0);
	gpio_set_value(DISPLAY_SEL_GPIO, 1);
}

static struct omap_dss_device sdp4430_picodlp_device = {
	.name			= "picodlp",
	.driver_name		= "picodlp_panel",
	.type			= OMAP_DISPLAY_TYPE_DPI,
	.phy.dpi.data_lines	= 24,
	.channel		= OMAP_DSS_CHANNEL_LCD2,
	.platform_enable	= sdp4430_panel_enable_picodlp,
	.platform_disable	= sdp4430_panel_disable_picodlp,
	.data			= &sdp4430_picodlp_pdata,
};

static struct omap_dss_device *sdp4430_dss_devices[] = {
	&sdp4430_lcd_device,
	&sdp4430_lcd2_device,
	&sdp4430_hdmi_device,
	&sdp4430_picodlp_device,
};

static struct omap_dss_board_info sdp4430_dss_data = {
	.num_devices	= ARRAY_SIZE(sdp4430_dss_devices),
	.devices	= sdp4430_dss_devices,
	.default_device	= &sdp4430_lcd_device,
};

static void __init omap_4430sdp_display_init(void)
{
	int r;

	/* Enable LCD2 by default (instead of Pico DLP) */
	r = gpio_request_one(DISPLAY_SEL_GPIO, GPIOF_OUT_INIT_HIGH,
			"display_sel");
	if (r)
		pr_err("%s: Could not get display_sel GPIO\n", __func__);

	sdp4430_lcd_init();
	sdp4430_picodlp_init();
	omap_display_init(&sdp4430_dss_data);
	/*
	 * OMAP4460SDP/Blaze and OMAP4430 ES2.3 SDP/Blaze boards and
	 * later have external pull up on the HDMI I2C lines
	 */
	if (cpu_is_omap446x() || omap_rev() > OMAP4430_REV_ES2_2)
		omap_hdmi_init(OMAP_HDMI_SDA_SCL_EXTERNAL_PULLUP);
	else
		omap_hdmi_init(0);

	omap_mux_init_gpio(HDMI_GPIO_LS_OE, OMAP_PIN_OUTPUT);
	omap_mux_init_gpio(HDMI_GPIO_CT_CP_HPD, OMAP_PIN_OUTPUT);
	omap_mux_init_gpio(HDMI_GPIO_HPD, OMAP_PIN_INPUT_PULLDOWN);
}

#ifdef CONFIG_OMAP_MUX
static struct omap_board_mux board_mux[] __initdata = {
	OMAP4_MUX(USBB2_ULPITLL_CLK, OMAP_MUX_MODE4 | OMAP_PIN_OUTPUT),
	{ .reg_offset = OMAP_MUX_TERMINATOR },
};

#else
#define board_mux	NULL
 #endif

static void __init omap4_sdp4430_wifi_mux_init(void)
{
	omap_mux_init_gpio(GPIO_WIFI_IRQ, OMAP_PIN_INPUT |
				OMAP_PIN_OFF_WAKEUPENABLE);
	omap_mux_init_gpio(GPIO_WIFI_PMENA, OMAP_PIN_OUTPUT);

	omap_mux_init_signal("sdmmc5_cmd.sdmmc5_cmd",
				OMAP_MUX_MODE0 | OMAP_PIN_INPUT_PULLUP);
	omap_mux_init_signal("sdmmc5_clk.sdmmc5_clk",
				OMAP_MUX_MODE0 | OMAP_PIN_INPUT_PULLUP);
	omap_mux_init_signal("sdmmc5_dat0.sdmmc5_dat0",
				OMAP_MUX_MODE0 | OMAP_PIN_INPUT_PULLUP);
	omap_mux_init_signal("sdmmc5_dat1.sdmmc5_dat1",
				OMAP_MUX_MODE0 | OMAP_PIN_INPUT_PULLUP);
	omap_mux_init_signal("sdmmc5_dat2.sdmmc5_dat2",
				OMAP_MUX_MODE0 | OMAP_PIN_INPUT_PULLUP);
	omap_mux_init_signal("sdmmc5_dat3.sdmmc5_dat3",
				OMAP_MUX_MODE0 | OMAP_PIN_INPUT_PULLUP);

}

static struct wl12xx_platform_data omap4_sdp4430_wlan_data __initdata = {
	.irq = OMAP_GPIO_IRQ(GPIO_WIFI_IRQ),
	.board_ref_clock = WL12XX_REFCLOCK_26,
	.board_tcxo_clock = WL12XX_TCXOCLOCK_26,
};

static void __init omap4_sdp4430_wifi_init(void)
{
	int ret;

	omap4_sdp4430_wifi_mux_init();
	ret = wl12xx_set_platform_data(&omap4_sdp4430_wlan_data);
	if (ret)
		pr_err("Error setting wl12xx data: %d\n", ret);
	ret = platform_device_register(&omap_vwlan_device);
	if (ret)
		pr_err("Error registering wl12xx device: %d\n", ret);
}

static void __init omap_4430sdp_init(void)
{
	int status;
	int package = OMAP_PACKAGE_CBS;

	if (omap_rev() == OMAP4430_REV_ES1_0)
		package = OMAP_PACKAGE_CBL;
	omap4_mux_init(board_mux, NULL, package);

	omap4_i2c_init();
	omap_sfh7741prox_init();
	platform_add_devices(sdp4430_devices, ARRAY_SIZE(sdp4430_devices));
	omap_serial_init();
	omap_sdrc_init(NULL, NULL);
	omap4_sdp4430_wifi_init();
	omap4_twl6030_hsmmc_init(mmc);

	usb_musb_init(&musb_board_data);

	status = omap_ethernet_init();
	if (status) {
		pr_err("Ethernet initialization failed: %d\n", status);
	} else {
		sdp4430_spi_board_info[0].irq = gpio_to_irq(ETH_KS8851_IRQ);
		spi_register_board_info(sdp4430_spi_board_info,
				ARRAY_SIZE(sdp4430_spi_board_info));
	}

	status = omap4_keyboard_init(&sdp4430_keypad_data, &keypad_data);
	if (status)
		pr_err("Keypad initialization failed: %d\n", status);

	omap_4430sdp_display_init();
}

MACHINE_START(OMAP_4430SDP, "OMAP4430 4430SDP board")
	/* Maintainer: Santosh Shilimkar - Texas Instruments Inc */
	.atag_offset	= 0x100,
	.reserve	= omap_reserve,
	.map_io		= omap4_map_io,
	.init_early	= omap4430_init_early,
	.init_irq	= gic_init_irq,
	.handle_irq	= gic_handle_irq,
	.init_machine	= omap_4430sdp_init,
	.timer		= &omap4_timer,
	.restart	= omap_prcm_restart,
MACHINE_END<|MERGE_RESOLUTION|>--- conflicted
+++ resolved
@@ -380,7 +380,6 @@
 	.id	= -1,
 };
 
-<<<<<<< HEAD
 static struct omap_abe_twl6040_data sdp4430_abe_audio_data = {
 	.card_name = "SDP4430",
 	.has_hs		= ABE_TWL6040_LEFT | ABE_TWL6040_RIGHT,
@@ -408,18 +407,13 @@
 	},
 };
 
-=======
->>>>>>> 10ce3cc9
 static struct platform_device *sdp4430_devices[] __initdata = {
 	&sdp4430_gpio_keys_device,
 	&sdp4430_leds_gpio,
 	&sdp4430_leds_pwm,
 	&sdp4430_vbat,
 	&sdp4430_dmic_codec,
-<<<<<<< HEAD
 	&sdp4430_abe_audio,
-=======
->>>>>>> 10ce3cc9
 };
 
 static struct omap_musb_board_data musb_board_data = {
