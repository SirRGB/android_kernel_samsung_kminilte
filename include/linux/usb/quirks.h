/*
 * This file holds the definitions of quirks found in USB devices.
 * Only quirks that affect the whole device, not an interface,
 * belong here.
 */

#ifndef __LINUX_USB_QUIRKS_H
#define __LINUX_USB_QUIRKS_H

/* string descriptors must not be fetched using a 255-byte read */
#define USB_QUIRK_STRING_FETCH_255	0x00000001

/* device can't resume correctly so reset it instead */
#define USB_QUIRK_RESET_RESUME		0x00000002

/* device can't handle Set-Interface requests */
#define USB_QUIRK_NO_SET_INTF		0x00000004

/* device can't handle its Configuration or Interface strings */
#define USB_QUIRK_CONFIG_INTF_STRINGS	0x00000008

/*device will morph if reset, don't use reset for handling errors */
#define USB_QUIRK_RESET_MORPHS		0x00000010

/* device has more interface descriptions than the bNumInterfaces count,
   and can't handle talking to these interfaces */
#define USB_QUIRK_HONOR_BNUMINTERFACES	0x00000020

/* device needs a pause during initialization, after we read the device
   descriptor */
#define USB_QUIRK_DELAY_INIT		0x00000040

<<<<<<< HEAD
/* device needs hsic specific tunning */
#define USB_QUIRK_HSIC_TUNE             0x00000200

/* resume bus driver after dpm resume  */
#define USB_QUIRK_NO_DPM_RESUME         0x00000400
=======
/* device generates spurious wakeup, ignore remote wakeup capability */
#define USB_QUIRK_IGNORE_REMOTE_WAKEUP	0x00000200

/* device can't handle device_qualifier descriptor requests */
#define USB_QUIRK_DEVICE_QUALIFIER	0x00000100

/*
 * For high speed and super speed interupt endpoints, the USB 2.0 and
 * USB 3.0 spec require the interval in microframes
 * (1 microframe = 125 microseconds) to be calculated as
 * interval = 2 ^ (bInterval-1).
 *
 * Devices with this quirk report their bInterval as the result of this
 * calculation instead of the exponent variable used in the calculation.
 */
#define USB_QUIRK_LINEAR_UFRAME_INTR_BINTERVAL	0x00000080
>>>>>>> 56b48fcd

#endif /* __LINUX_USB_QUIRKS_H */<|MERGE_RESOLUTION|>--- conflicted
+++ resolved
@@ -30,13 +30,6 @@
    descriptor */
 #define USB_QUIRK_DELAY_INIT		0x00000040
 
-<<<<<<< HEAD
-/* device needs hsic specific tunning */
-#define USB_QUIRK_HSIC_TUNE             0x00000200
-
-/* resume bus driver after dpm resume  */
-#define USB_QUIRK_NO_DPM_RESUME         0x00000400
-=======
 /* device generates spurious wakeup, ignore remote wakeup capability */
 #define USB_QUIRK_IGNORE_REMOTE_WAKEUP	0x00000200
 
@@ -53,6 +46,12 @@
  * calculation instead of the exponent variable used in the calculation.
  */
 #define USB_QUIRK_LINEAR_UFRAME_INTR_BINTERVAL	0x00000080
->>>>>>> 56b48fcd
+
+
+/* device needs hsic specific tunning */
+#define USB_QUIRK_HSIC_TUNE             0x00002000
+
+/* resume bus driver after dpm resume  */
+#define USB_QUIRK_NO_DPM_RESUME         0x00004000
 
 #endif /* __LINUX_USB_QUIRKS_H */