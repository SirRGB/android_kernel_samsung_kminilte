/* Key garbage collector
 *
 * Copyright (C) 2009-2011 Red Hat, Inc. All Rights Reserved.
 * Written by David Howells (dhowells@redhat.com)
 *
 * This program is free software; you can redistribute it and/or
 * modify it under the terms of the GNU General Public Licence
 * as published by the Free Software Foundation; either version
 * 2 of the Licence, or (at your option) any later version.
 */

#include <linux/module.h>
#include <linux/slab.h>
#include <linux/security.h>
#include <keys/keyring-type.h>
#include "internal.h"

/*
 * Delay between key revocation/expiry in seconds
 */
unsigned key_gc_delay = 5 * 60;

/*
 * Reaper for unused keys.
 */
static void key_garbage_collector(struct work_struct *work);
DECLARE_WORK(key_gc_work, key_garbage_collector);

/*
 * Reaper for links from keyrings to dead keys.
 */
static void key_gc_timer_func(unsigned long);
static DEFINE_TIMER(key_gc_timer, key_gc_timer_func, 0, 0);

static time_t key_gc_next_run = LONG_MAX;
static struct key_type *key_gc_dead_keytype;

static unsigned long key_gc_flags;
#define KEY_GC_KEY_EXPIRED	0	/* A key expired and needs unlinking */
#define KEY_GC_REAP_KEYTYPE	1	/* A keytype is being unregistered */
#define KEY_GC_REAPING_KEYTYPE	2	/* Cleared when keytype reaped */


/*
 * Any key whose type gets unregistered will be re-typed to this if it can't be
 * immediately unlinked.
 */
struct key_type key_type_dead = {
	.name = ".dead",
};

/*
 * Schedule a garbage collection run.
 * - time precision isn't particularly important
 */
void key_schedule_gc(time_t gc_at)
{
	unsigned long expires;
	time_t now = current_kernel_time().tv_sec;

	kenter("%ld", gc_at - now);

	if (gc_at <= now || test_bit(KEY_GC_REAP_KEYTYPE, &key_gc_flags)) {
		kdebug("IMMEDIATE");
		queue_work(system_nrt_wq, &key_gc_work);
	} else if (gc_at < key_gc_next_run) {
		kdebug("DEFERRED");
		key_gc_next_run = gc_at;
		expires = jiffies + (gc_at - now) * HZ;
		mod_timer(&key_gc_timer, expires);
	}
}

/*
 * Schedule a dead links collection run.
 */
void key_schedule_gc_links(void)
{
	set_bit(KEY_GC_KEY_EXPIRED, &key_gc_flags);
	queue_work(system_nrt_wq, &key_gc_work);
}

/*
 * Some key's cleanup time was met after it expired, so we need to get the
 * reaper to go through a cycle finding expired keys.
 */
static void key_gc_timer_func(unsigned long data)
{
	kenter("");
	key_gc_next_run = LONG_MAX;
	key_schedule_gc_links();
}

/*
 * wait_on_bit() sleep function for uninterruptible waiting
 */
static int key_gc_wait_bit(void *flags)
{
	schedule();
	return 0;
}

/*
 * Reap keys of dead type.
 *
 * We use three flags to make sure we see three complete cycles of the garbage
 * collector: the first to mark keys of that type as being dead, the second to
 * collect dead links and the third to clean up the dead keys.  We have to be
 * careful as there may already be a cycle in progress.
 *
 * The caller must be holding key_types_sem.
 */
void key_gc_keytype(struct key_type *ktype)
{
	kenter("%s", ktype->name);

	key_gc_dead_keytype = ktype;
	set_bit(KEY_GC_REAPING_KEYTYPE, &key_gc_flags);
	smp_mb();
	set_bit(KEY_GC_REAP_KEYTYPE, &key_gc_flags);

	kdebug("schedule");
	queue_work(system_nrt_wq, &key_gc_work);

	kdebug("sleep");
	wait_on_bit(&key_gc_flags, KEY_GC_REAPING_KEYTYPE, key_gc_wait_bit,
		    TASK_UNINTERRUPTIBLE);

	key_gc_dead_keytype = NULL;
	kleave("");
}

/*
 * Garbage collect pointers from a keyring.
 *
 * Not called with any locks held.  The keyring's key struct will not be
 * deallocated under us as only our caller may deallocate it.
 */
static void key_gc_keyring(struct key *keyring, time_t limit)
{
	struct keyring_list *klist;
	int loop;

	kenter("%x", key_serial(keyring));

	if (keyring->flags & ((1 << KEY_FLAG_INVALIDATED) |
			      (1 << KEY_FLAG_REVOKED)))
		goto dont_gc;

	/* scan the keyring looking for dead keys */
	rcu_read_lock();
	klist = rcu_dereference(keyring->payload.subscriptions);
	if (!klist)
		goto unlock_dont_gc;

	loop = klist->nkeys;
	smp_rmb();
	for (loop--; loop >= 0; loop--) {
		struct key *key = rcu_dereference(klist->keys[loop]);
		if (key_is_dead(key, limit))
			goto do_gc;
	}

unlock_dont_gc:
	rcu_read_unlock();
dont_gc:
	kleave(" [no gc]");
	return;

do_gc:
	rcu_read_unlock();

	keyring_gc(keyring, limit);
	kleave(" [gc]");
}

/*
 * Garbage collect a list of unreferenced, detached keys
 */
static noinline void key_gc_unused_keys(struct list_head *keys)
{
<<<<<<< HEAD
	while (!list_empty(keys)) {
		struct key *key =
			list_entry(keys->next, struct key, graveyard_link);
		list_del(&key->graveyard_link);

		kdebug("- %u", key->serial);
		key_check(key);

		/* Throw away the key data if the key is instantiated */
		if (test_bit(KEY_FLAG_INSTANTIATED, &key->flags) &&
		    !test_bit(KEY_FLAG_NEGATIVE, &key->flags) &&
		    key->type->destroy)
			key->type->destroy(key);

		security_key_free(key);

		/* deal with the user's key tracking and quota */
		if (test_bit(KEY_FLAG_IN_QUOTA, &key->flags)) {
			spin_lock(&key->user->lock);
			key->user->qnkeys--;
			key->user->qnbytes -= key->quotalen;
			spin_unlock(&key->user->lock);
		}

		atomic_dec(&key->user->nkeys);
		if (test_bit(KEY_FLAG_INSTANTIATED, &key->flags))
			atomic_dec(&key->user->nikeys);

		key_user_put(key->user);
=======
	key_check(key);

	/* Throw away the key data if the key is instantiated */
	if (test_bit(KEY_FLAG_INSTANTIATED, &key->flags) &&
	    !test_bit(KEY_FLAG_NEGATIVE, &key->flags) &&
	    key->type->destroy)
		key->type->destroy(key);

	security_key_free(key);

	/* deal with the user's key tracking and quota */
	if (test_bit(KEY_FLAG_IN_QUOTA, &key->flags)) {
		spin_lock(&key->user->lock);
		key->user->qnkeys--;
		key->user->qnbytes -= key->quotalen;
		spin_unlock(&key->user->lock);
	}

	atomic_dec(&key->user->nkeys);
	if (test_bit(KEY_FLAG_INSTANTIATED, &key->flags))
		atomic_dec(&key->user->nikeys);

	key_user_put(key->user);
>>>>>>> 8d1988f8

		kfree(key->description);

#ifdef KEY_DEBUGGING
		key->magic = KEY_DEBUG_MAGIC_X;
#endif
		kmem_cache_free(key_jar, key);
	}
}

/*
 * Garbage collector for unused keys.
 *
 * This is done in process context so that we don't have to disable interrupts
 * all over the place.  key_put() schedules this rather than trying to do the
 * cleanup itself, which means key_put() doesn't have to sleep.
 */
static void key_garbage_collector(struct work_struct *work)
{
	static LIST_HEAD(graveyard);
	static u8 gc_state;		/* Internal persistent state */
#define KEY_GC_REAP_AGAIN	0x01	/* - Need another cycle */
#define KEY_GC_REAPING_LINKS	0x02	/* - We need to reap links */
#define KEY_GC_SET_TIMER	0x04	/* - We need to restart the timer */
#define KEY_GC_REAPING_DEAD_1	0x10	/* - We need to mark dead keys */
#define KEY_GC_REAPING_DEAD_2	0x20	/* - We need to reap dead key links */
#define KEY_GC_REAPING_DEAD_3	0x40	/* - We need to reap dead keys */
#define KEY_GC_FOUND_DEAD_KEY	0x80	/* - We found at least one dead key */

	struct rb_node *cursor;
	struct key *key;
	time_t new_timer, limit;

	kenter("[%lx,%x]", key_gc_flags, gc_state);

	limit = current_kernel_time().tv_sec;
	if (limit > key_gc_delay)
		limit -= key_gc_delay;
	else
		limit = key_gc_delay;

	/* Work out what we're going to be doing in this pass */
	gc_state &= KEY_GC_REAPING_DEAD_1 | KEY_GC_REAPING_DEAD_2;
	gc_state <<= 1;
	if (test_and_clear_bit(KEY_GC_KEY_EXPIRED, &key_gc_flags))
		gc_state |= KEY_GC_REAPING_LINKS | KEY_GC_SET_TIMER;

	if (test_and_clear_bit(KEY_GC_REAP_KEYTYPE, &key_gc_flags))
		gc_state |= KEY_GC_REAPING_DEAD_1;
	kdebug("new pass %x", gc_state);

	new_timer = LONG_MAX;

	/* As only this function is permitted to remove things from the key
	 * serial tree, if cursor is non-NULL then it will always point to a
	 * valid node in the tree - even if lock got dropped.
	 */
	spin_lock(&key_serial_lock);
	cursor = rb_first(&key_serial_tree);

continue_scanning:
	while (cursor) {
		key = rb_entry(cursor, struct key, serial_node);
		cursor = rb_next(cursor);

		if (atomic_read(&key->usage) == 0)
			goto found_unreferenced_key;

		if (unlikely(gc_state & KEY_GC_REAPING_DEAD_1)) {
			if (key->type == key_gc_dead_keytype) {
				gc_state |= KEY_GC_FOUND_DEAD_KEY;
				set_bit(KEY_FLAG_DEAD, &key->flags);
				key->perm = 0;
				goto skip_dead_key;
			}
		}

		if (gc_state & KEY_GC_SET_TIMER) {
			if (key->expiry > limit && key->expiry < new_timer) {
				kdebug("will expire %x in %ld",
				       key_serial(key), key->expiry - limit);
				new_timer = key->expiry;
			}
		}

		if (unlikely(gc_state & KEY_GC_REAPING_DEAD_2))
			if (key->type == key_gc_dead_keytype)
				gc_state |= KEY_GC_FOUND_DEAD_KEY;

		if ((gc_state & KEY_GC_REAPING_LINKS) ||
		    unlikely(gc_state & KEY_GC_REAPING_DEAD_2)) {
			if (key->type == &key_type_keyring)
				goto found_keyring;
		}

		if (unlikely(gc_state & KEY_GC_REAPING_DEAD_3))
			if (key->type == key_gc_dead_keytype)
				goto destroy_dead_key;

	skip_dead_key:
		if (spin_is_contended(&key_serial_lock) || need_resched())
			goto contended;
	}

contended:
	spin_unlock(&key_serial_lock);

maybe_resched:
	if (cursor) {
		cond_resched();
		spin_lock(&key_serial_lock);
		goto continue_scanning;
	}

	/* We've completed the pass.  Set the timer if we need to and queue a
	 * new cycle if necessary.  We keep executing cycles until we find one
	 * where we didn't reap any keys.
	 */
	kdebug("pass complete");

	if (gc_state & KEY_GC_SET_TIMER && new_timer != (time_t)LONG_MAX) {
		new_timer += key_gc_delay;
		key_schedule_gc(new_timer);
	}

	if (unlikely(gc_state & KEY_GC_REAPING_DEAD_2) ||
	    !list_empty(&graveyard)) {
		/* Make sure that all pending keyring payload destructions are
		 * fulfilled and that people aren't now looking at dead or
		 * dying keys that they don't have a reference upon or a link
		 * to.
		 */
		kdebug("gc sync");
		synchronize_rcu();
	}

	if (!list_empty(&graveyard)) {
		kdebug("gc keys");
		key_gc_unused_keys(&graveyard);
	}

	if (unlikely(gc_state & (KEY_GC_REAPING_DEAD_1 |
				 KEY_GC_REAPING_DEAD_2))) {
		if (!(gc_state & KEY_GC_FOUND_DEAD_KEY)) {
			/* No remaining dead keys: short circuit the remaining
			 * keytype reap cycles.
			 */
			kdebug("dead short");
			gc_state &= ~(KEY_GC_REAPING_DEAD_1 | KEY_GC_REAPING_DEAD_2);
			gc_state |= KEY_GC_REAPING_DEAD_3;
		} else {
			gc_state |= KEY_GC_REAP_AGAIN;
		}
	}

	if (unlikely(gc_state & KEY_GC_REAPING_DEAD_3)) {
		kdebug("dead wake");
		smp_mb();
		clear_bit(KEY_GC_REAPING_KEYTYPE, &key_gc_flags);
		wake_up_bit(&key_gc_flags, KEY_GC_REAPING_KEYTYPE);
	}

	if (gc_state & KEY_GC_REAP_AGAIN)
		queue_work(system_nrt_wq, &key_gc_work);
	kleave(" [end %x]", gc_state);
	return;

	/* We found an unreferenced key - once we've removed it from the tree,
	 * we can safely drop the lock.
	 */
found_unreferenced_key:
	kdebug("unrefd key %d", key->serial);
	rb_erase(&key->serial_node, &key_serial_tree);
	spin_unlock(&key_serial_lock);

	list_add_tail(&key->graveyard_link, &graveyard);
	gc_state |= KEY_GC_REAP_AGAIN;
	goto maybe_resched;

	/* We found a keyring and we need to check the payload for links to
	 * dead or expired keys.  We don't flag another reap immediately as we
	 * have to wait for the old payload to be destroyed by RCU before we
	 * can reap the keys to which it refers.
	 */
found_keyring:
	spin_unlock(&key_serial_lock);
	kdebug("scan keyring %d", key->serial);
	key_gc_keyring(key, limit);
	goto maybe_resched;

	/* We found a dead key that is still referenced.  Reset its type and
	 * destroy its payload with its semaphore held.
	 */
destroy_dead_key:
	spin_unlock(&key_serial_lock);
	kdebug("destroy key %d", key->serial);
	down_write(&key->sem);
	key->type = &key_type_dead;
	if (key_gc_dead_keytype->destroy)
		key_gc_dead_keytype->destroy(key);
	memset(&key->payload, KEY_DESTROY, sizeof(key->payload));
	up_write(&key->sem);
	goto maybe_resched;
}<|MERGE_RESOLUTION|>--- conflicted
+++ resolved
@@ -179,7 +179,6 @@
  */
 static noinline void key_gc_unused_keys(struct list_head *keys)
 {
-<<<<<<< HEAD
 	while (!list_empty(keys)) {
 		struct key *key =
 			list_entry(keys->next, struct key, graveyard_link);
@@ -192,7 +191,7 @@
 		if (test_bit(KEY_FLAG_INSTANTIATED, &key->flags) &&
 		    !test_bit(KEY_FLAG_NEGATIVE, &key->flags) &&
 		    key->type->destroy)
-			key->type->destroy(key);
+			    key->type->destroy(key);
 
 		security_key_free(key);
 
@@ -209,31 +208,6 @@
 			atomic_dec(&key->user->nikeys);
 
 		key_user_put(key->user);
-=======
-	key_check(key);
-
-	/* Throw away the key data if the key is instantiated */
-	if (test_bit(KEY_FLAG_INSTANTIATED, &key->flags) &&
-	    !test_bit(KEY_FLAG_NEGATIVE, &key->flags) &&
-	    key->type->destroy)
-		key->type->destroy(key);
-
-	security_key_free(key);
-
-	/* deal with the user's key tracking and quota */
-	if (test_bit(KEY_FLAG_IN_QUOTA, &key->flags)) {
-		spin_lock(&key->user->lock);
-		key->user->qnkeys--;
-		key->user->qnbytes -= key->quotalen;
-		spin_unlock(&key->user->lock);
-	}
-
-	atomic_dec(&key->user->nkeys);
-	if (test_bit(KEY_FLAG_INSTANTIATED, &key->flags))
-		atomic_dec(&key->user->nikeys);
-
-	key_user_put(key->user);
->>>>>>> 8d1988f8
 
 		kfree(key->description);
 
