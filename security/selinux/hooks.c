--- conflicted
+++ resolved
@@ -257,10 +257,6 @@
 	 * leave the current inode->i_security pointer intact.
 	 * The inode will be freed after the RCU grace period too.
 	 */
-<<<<<<< HEAD
-
-=======
->>>>>>> f39c8bf9
 	call_rcu(&isec->rcu, inode_free_rcu);
 }
 
@@ -1351,11 +1347,7 @@
 		/* Default to the fs superblock SID. */
 		isec->sid = sbsec->sid;
 
-<<<<<<< HEAD
-		if ((sbsec->flags & SE_SBGENFS) && !S_ISLNK(inode->i_mode)) {
-=======
 		if ((sbsec->flags & SE_SBPROC) && !S_ISLNK(inode->i_mode)) {
->>>>>>> f39c8bf9
 			/* We must have a dentry to determine the label on
 			 * procfs inodes */
 			if (opt_dentry)
@@ -1378,12 +1370,7 @@
 			if (!dentry)
 				goto out_unlock;
 			isec->sclass = inode_mode_to_security_class(inode->i_mode);
-<<<<<<< HEAD
-			rc = selinux_genfs_get_sid(dentry, isec->sclass,
-					   sbsec->flags, &sid);
-=======
 			rc = selinux_proc_get_sid(dentry, isec->sclass, &sid);
->>>>>>> f39c8bf9
 			dput(dentry);
 			if (rc)
 				goto out_unlock;
