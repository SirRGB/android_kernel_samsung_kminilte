/*
 * Scatterlist Cryptographic API.
 *
 * Copyright (c) 2002 James Morris <jmorris@intercode.com.au>
 * Copyright (c) 2002 David S. Miller (davem@redhat.com)
 * Copyright (c) 2005 Herbert Xu <herbert@gondor.apana.org.au>
 *
 * Portions derived from Cryptoapi, by Alexander Kjeldaas <astor@fast.no>
 * and Nettle, by Niels Möller.
 *
 * This program is free software; you can redistribute it and/or modify it
 * under the terms of the GNU General Public License as published by the Free
 * Software Foundation; either version 2 of the License, or (at your option)
 * any later version.
 *
 */

#include <linux/err.h>
#include <linux/errno.h>
#include <linux/kernel.h>
#include <linux/kmod.h>
#include <linux/module.h>
#include <linux/param.h>
#include <linux/sched.h>
#include <linux/slab.h>
#include <linux/string.h>
#include "internal.h"

LIST_HEAD(crypto_alg_list);
EXPORT_SYMBOL_GPL(crypto_alg_list);
DECLARE_RWSEM(crypto_alg_sem);
EXPORT_SYMBOL_GPL(crypto_alg_sem);

BLOCKING_NOTIFIER_HEAD(crypto_chain);
EXPORT_SYMBOL_GPL(crypto_chain);

static struct crypto_alg *crypto_larval_wait(struct crypto_alg *alg);

static inline struct crypto_alg *crypto_alg_get(struct crypto_alg *alg)
{
	atomic_inc(&alg->cra_refcnt);
	return alg;
}

static struct crypto_alg *crypto_larval_wait(struct crypto_alg *alg);

struct crypto_alg *crypto_mod_get(struct crypto_alg *alg)
{
	return try_module_get(alg->cra_module) ? crypto_alg_get(alg) : NULL;
}
EXPORT_SYMBOL_GPL(crypto_mod_get);

void crypto_mod_put(struct crypto_alg *alg)
{
	struct module *module = alg->cra_module;

	crypto_alg_put(alg);
	module_put(module);
}
EXPORT_SYMBOL_GPL(crypto_mod_put);

static inline int crypto_is_test_larval(struct crypto_larval *larval)
{
	return larval->alg.cra_driver_name[0];
}

static struct crypto_alg *__crypto_alg_lookup(const char *name, u32 type,
					      u32 mask)
{
	struct crypto_alg *q, *alg = NULL;
	int best = -2;

	list_for_each_entry(q, &crypto_alg_list, cra_list) {
		int exact, fuzzy;

		if (crypto_is_moribund(q))
			continue;

		if ((q->cra_flags ^ type) & mask)
			continue;

		if (crypto_is_larval(q) &&
		    !crypto_is_test_larval((struct crypto_larval *)q) &&
		    ((struct crypto_larval *)q)->mask != mask)
			continue;

		exact = !strcmp(q->cra_driver_name, name);
		fuzzy = !strcmp(q->cra_name, name);
		if (!exact && !(fuzzy && q->cra_priority > best))
			continue;

		if (unlikely(!crypto_mod_get(q)))
			continue;

		best = q->cra_priority;
		if (alg)
			crypto_mod_put(alg);
		alg = q;

		if (exact)
			break;
	}

	return alg;
}

static void crypto_larval_destroy(struct crypto_alg *alg)
{
	struct crypto_larval *larval = (void *)alg;

	BUG_ON(!crypto_is_larval(alg));
	if (larval->adult)
		crypto_mod_put(larval->adult);
	kfree(larval);
}

struct crypto_larval *crypto_larval_alloc(const char *name, u32 type, u32 mask)
{
	struct crypto_larval *larval;

	larval = kzalloc(sizeof(*larval), GFP_KERNEL);
	if (!larval)
		return ERR_PTR(-ENOMEM);

	larval->mask = mask;
	larval->alg.cra_flags = CRYPTO_ALG_LARVAL | type;
	larval->alg.cra_priority = -1;
	larval->alg.cra_destroy = crypto_larval_destroy;

	strlcpy(larval->alg.cra_name, name, CRYPTO_MAX_ALG_NAME);
	init_completion(&larval->completion);

	return larval;
}
EXPORT_SYMBOL_GPL(crypto_larval_alloc);

static struct crypto_alg *crypto_larval_add(const char *name, u32 type,
					    u32 mask)
{
	struct crypto_alg *alg;
	struct crypto_larval *larval;

	larval = crypto_larval_alloc(name, type, mask);
	if (IS_ERR(larval))
		return ERR_CAST(larval);

	atomic_set(&larval->alg.cra_refcnt, 2);

	down_write(&crypto_alg_sem);
	alg = __crypto_alg_lookup(name, type, mask);
	if (!alg) {
		alg = &larval->alg;
		list_add(&alg->cra_list, &crypto_alg_list);
	}
	up_write(&crypto_alg_sem);

<<<<<<< HEAD
	//patch from kernel 3.13.7 (refer to https://www.kernel.org/ & https://lkml.org/lkml/2013/9/7/139)
=======
>>>>>>> 3cebd793
	if (alg != &larval->alg) {
		kfree(larval);
		if (crypto_is_larval(alg))
			alg = crypto_larval_wait(alg);
	}
<<<<<<< HEAD
=======

>>>>>>> 3cebd793
	return alg;
}

void crypto_larval_kill(struct crypto_alg *alg)
{
	struct crypto_larval *larval = (void *)alg;

	down_write(&crypto_alg_sem);
	list_del(&alg->cra_list);
	up_write(&crypto_alg_sem);
	complete_all(&larval->completion);
	crypto_alg_put(alg);
}
EXPORT_SYMBOL_GPL(crypto_larval_kill);

static struct crypto_alg *crypto_larval_wait(struct crypto_alg *alg)
{
	struct crypto_larval *larval = (void *)alg;
	long timeout;

	timeout = wait_for_completion_interruptible_timeout(
		&larval->completion, 60 * HZ);

	alg = larval->adult;
	if (timeout < 0)
		alg = ERR_PTR(-EINTR);
	else if (!timeout)
		alg = ERR_PTR(-ETIMEDOUT);
	else if (!alg)
		alg = ERR_PTR(-ENOENT);
	else if (crypto_is_test_larval(larval) &&
		 !(alg->cra_flags & CRYPTO_ALG_TESTED))
		alg = ERR_PTR(-EAGAIN);
	else if (!crypto_mod_get(alg))
		alg = ERR_PTR(-EAGAIN);
	crypto_mod_put(&larval->alg);

	return alg;
}

struct crypto_alg *crypto_alg_lookup(const char *name, u32 type, u32 mask)
{
	struct crypto_alg *alg;

	down_read(&crypto_alg_sem);
	alg = __crypto_alg_lookup(name, type, mask);
	up_read(&crypto_alg_sem);

	return alg;
}
EXPORT_SYMBOL_GPL(crypto_alg_lookup);

struct crypto_alg *crypto_larval_lookup(const char *name, u32 type, u32 mask)
{
	struct crypto_alg *alg;

	if (!name)
		return ERR_PTR(-ENOENT);

	mask &= ~(CRYPTO_ALG_LARVAL | CRYPTO_ALG_DEAD);
	type &= mask;

	alg = crypto_alg_lookup(name, type, mask);
	if (!alg) {
		request_module("%s", name);

		if (!((type ^ CRYPTO_ALG_NEED_FALLBACK) & mask &
		      CRYPTO_ALG_NEED_FALLBACK))
			request_module("%s-all", name);

		alg = crypto_alg_lookup(name, type, mask);
	}

	if (alg)
		return crypto_is_larval(alg) ? crypto_larval_wait(alg) : alg;

	return crypto_larval_add(name, type, mask);
}
EXPORT_SYMBOL_GPL(crypto_larval_lookup);

int crypto_probing_notify(unsigned long val, void *v)
{
	int ok;

	ok = blocking_notifier_call_chain(&crypto_chain, val, v);
	if (ok == NOTIFY_DONE) {
		request_module("cryptomgr");
		ok = blocking_notifier_call_chain(&crypto_chain, val, v);
	}

	return ok;
}
EXPORT_SYMBOL_GPL(crypto_probing_notify);

struct crypto_alg *crypto_alg_mod_lookup(const char *name, u32 type, u32 mask)
{
	struct crypto_alg *alg;
	struct crypto_alg *larval;
	int ok;

	if (!((type | mask) & CRYPTO_ALG_TESTED)) {
		type |= CRYPTO_ALG_TESTED;
		mask |= CRYPTO_ALG_TESTED;
	}

	larval = crypto_larval_lookup(name, type, mask);
	if (IS_ERR(larval) || !crypto_is_larval(larval))
		return larval;

	ok = crypto_probing_notify(CRYPTO_MSG_ALG_REQUEST, larval);

	if (ok == NOTIFY_STOP)
		alg = crypto_larval_wait(larval);
	else {
		crypto_mod_put(larval);
		alg = ERR_PTR(-ENOENT);
	}
	crypto_larval_kill(larval);
	return alg;
}
EXPORT_SYMBOL_GPL(crypto_alg_mod_lookup);

static int crypto_init_ops(struct crypto_tfm *tfm, u32 type, u32 mask)
{
	const struct crypto_type *type_obj = tfm->__crt_alg->cra_type;

	if (type_obj)
		return type_obj->init(tfm, type, mask);

	switch (crypto_tfm_alg_type(tfm)) {
	case CRYPTO_ALG_TYPE_CIPHER:
		return crypto_init_cipher_ops(tfm);

	case CRYPTO_ALG_TYPE_COMPRESS:
		return crypto_init_compress_ops(tfm);

	default:
		break;
	}

	BUG();
	return -EINVAL;
}

static void crypto_exit_ops(struct crypto_tfm *tfm)
{
	const struct crypto_type *type = tfm->__crt_alg->cra_type;

	if (type) {
		if (tfm->exit)
			tfm->exit(tfm);
		return;
	}

	switch (crypto_tfm_alg_type(tfm)) {
	case CRYPTO_ALG_TYPE_CIPHER:
		crypto_exit_cipher_ops(tfm);
		break;

	case CRYPTO_ALG_TYPE_COMPRESS:
		crypto_exit_compress_ops(tfm);
		break;

	default:
		BUG();
	}
}

static unsigned int crypto_ctxsize(struct crypto_alg *alg, u32 type, u32 mask)
{
	const struct crypto_type *type_obj = alg->cra_type;
	unsigned int len;

	len = alg->cra_alignmask & ~(crypto_tfm_ctx_alignment() - 1);
	if (type_obj)
		return len + type_obj->ctxsize(alg, type, mask);

	switch (alg->cra_flags & CRYPTO_ALG_TYPE_MASK) {
	default:
		BUG();

	case CRYPTO_ALG_TYPE_CIPHER:
		len += crypto_cipher_ctxsize(alg);
		break;

	case CRYPTO_ALG_TYPE_COMPRESS:
		len += crypto_compress_ctxsize(alg);
		break;
	}

	return len;
}

void crypto_shoot_alg(struct crypto_alg *alg)
{
	down_write(&crypto_alg_sem);
	alg->cra_flags |= CRYPTO_ALG_DYING;
	up_write(&crypto_alg_sem);
}
EXPORT_SYMBOL_GPL(crypto_shoot_alg);

struct crypto_tfm *__crypto_alloc_tfm(struct crypto_alg *alg, u32 type,
				      u32 mask)
{
	struct crypto_tfm *tfm = NULL;
	unsigned int tfm_size;
	int err = -ENOMEM;

	tfm_size = sizeof(*tfm) + crypto_ctxsize(alg, type, mask);
	tfm = kzalloc(tfm_size, GFP_KERNEL);
	if (tfm == NULL)
		goto out_err;

	tfm->__crt_alg = alg;

	err = crypto_init_ops(tfm, type, mask);
	if (err)
		goto out_free_tfm;

	if (!tfm->exit && alg->cra_init && (err = alg->cra_init(tfm)))
		goto cra_init_failed;

	goto out;

cra_init_failed:
	crypto_exit_ops(tfm);
out_free_tfm:
	if (err == -EAGAIN)
		crypto_shoot_alg(alg);
	kfree(tfm);
out_err:
	tfm = ERR_PTR(err);
out:
	return tfm;
}
EXPORT_SYMBOL_GPL(__crypto_alloc_tfm);

/*
 *	crypto_alloc_base - Locate algorithm and allocate transform
 *	@alg_name: Name of algorithm
 *	@type: Type of algorithm
 *	@mask: Mask for type comparison
 *
 *	This function should not be used by new algorithm types.
 *	Plesae use crypto_alloc_tfm instead.
 *
 *	crypto_alloc_base() will first attempt to locate an already loaded
 *	algorithm.  If that fails and the kernel supports dynamically loadable
 *	modules, it will then attempt to load a module of the same name or
 *	alias.  If that fails it will send a query to any loaded crypto manager
 *	to construct an algorithm on the fly.  A refcount is grabbed on the
 *	algorithm which is then associated with the new transform.
 *
 *	The returned transform is of a non-determinate type.  Most people
 *	should use one of the more specific allocation functions such as
 *	crypto_alloc_blkcipher.
 *
 *	In case of error the return value is an error pointer.
 */
struct crypto_tfm *crypto_alloc_base(const char *alg_name, u32 type, u32 mask)
{
	struct crypto_tfm *tfm;
	int err;

	for (;;) {
		struct crypto_alg *alg;

		alg = crypto_alg_mod_lookup(alg_name, type, mask);
		if (IS_ERR(alg)) {
			err = PTR_ERR(alg);
			goto err;
		}

		tfm = __crypto_alloc_tfm(alg, type, mask);
		if (!IS_ERR(tfm))
			return tfm;

		crypto_mod_put(alg);
		err = PTR_ERR(tfm);

err:
		if (err != -EAGAIN)
			break;
		if (signal_pending(current)) {
			err = -EINTR;
			break;
		}
	}

	return ERR_PTR(err);
}
EXPORT_SYMBOL_GPL(crypto_alloc_base);

void *crypto_create_tfm(struct crypto_alg *alg,
			const struct crypto_type *frontend)
{
	char *mem;
	struct crypto_tfm *tfm = NULL;
	unsigned int tfmsize;
	unsigned int total;
	int err = -ENOMEM;

	tfmsize = frontend->tfmsize;
	total = tfmsize + sizeof(*tfm) + frontend->extsize(alg);

	mem = kzalloc(total, GFP_KERNEL);
	if (mem == NULL)
		goto out_err;

	tfm = (struct crypto_tfm *)(mem + tfmsize);
	tfm->__crt_alg = alg;

	err = frontend->init_tfm(tfm);
	if (err)
		goto out_free_tfm;

	if (!tfm->exit && alg->cra_init && (err = alg->cra_init(tfm)))
		goto cra_init_failed;

	goto out;

cra_init_failed:
	crypto_exit_ops(tfm);
out_free_tfm:
	if (err == -EAGAIN)
		crypto_shoot_alg(alg);
	kfree(mem);
out_err:
	mem = ERR_PTR(err);
out:
	return mem;
}
EXPORT_SYMBOL_GPL(crypto_create_tfm);

struct crypto_alg *crypto_find_alg(const char *alg_name,
				   const struct crypto_type *frontend,
				   u32 type, u32 mask)
{
	struct crypto_alg *(*lookup)(const char *name, u32 type, u32 mask) =
		crypto_alg_mod_lookup;

	if (frontend) {
		type &= frontend->maskclear;
		mask &= frontend->maskclear;
		type |= frontend->type;
		mask |= frontend->maskset;

		if (frontend->lookup)
			lookup = frontend->lookup;
	}

	return lookup(alg_name, type, mask);
}
EXPORT_SYMBOL_GPL(crypto_find_alg);

/*
 *	crypto_alloc_tfm - Locate algorithm and allocate transform
 *	@alg_name: Name of algorithm
 *	@frontend: Frontend algorithm type
 *	@type: Type of algorithm
 *	@mask: Mask for type comparison
 *
 *	crypto_alloc_tfm() will first attempt to locate an already loaded
 *	algorithm.  If that fails and the kernel supports dynamically loadable
 *	modules, it will then attempt to load a module of the same name or
 *	alias.  If that fails it will send a query to any loaded crypto manager
 *	to construct an algorithm on the fly.  A refcount is grabbed on the
 *	algorithm which is then associated with the new transform.
 *
 *	The returned transform is of a non-determinate type.  Most people
 *	should use one of the more specific allocation functions such as
 *	crypto_alloc_blkcipher.
 *
 *	In case of error the return value is an error pointer.
 */
void *crypto_alloc_tfm(const char *alg_name,
		       const struct crypto_type *frontend, u32 type, u32 mask)
{
	void *tfm;
	int err;

	for (;;) {
		struct crypto_alg *alg;

		alg = crypto_find_alg(alg_name, frontend, type, mask);
		if (IS_ERR(alg)) {
			err = PTR_ERR(alg);
			goto err;
		}

		tfm = crypto_create_tfm(alg, frontend);
		if (!IS_ERR(tfm))
			return tfm;

		crypto_mod_put(alg);
		err = PTR_ERR(tfm);

err:
		if (err != -EAGAIN)
			break;
		if (signal_pending(current)) {
			err = -EINTR;
			break;
		}
	}

	return ERR_PTR(err);
}
EXPORT_SYMBOL_GPL(crypto_alloc_tfm);

/*
 *	crypto_destroy_tfm - Free crypto transform
 *	@mem: Start of tfm slab
 *	@tfm: Transform to free
 *
 *	This function frees up the transform and any associated resources,
 *	then drops the refcount on the associated algorithm.
 */
void crypto_destroy_tfm(void *mem, struct crypto_tfm *tfm)
{
	struct crypto_alg *alg;

	if (unlikely(!mem))
		return;

	alg = tfm->__crt_alg;

	if (!tfm->exit && alg->cra_exit)
		alg->cra_exit(tfm);
	crypto_exit_ops(tfm);
	crypto_mod_put(alg);
	kzfree(mem);
}
EXPORT_SYMBOL_GPL(crypto_destroy_tfm);

int crypto_has_alg(const char *name, u32 type, u32 mask)
{
	int ret = 0;
	struct crypto_alg *alg = crypto_alg_mod_lookup(name, type, mask);

	if (!IS_ERR(alg)) {
		crypto_mod_put(alg);
		ret = 1;
	}

	return ret;
}
EXPORT_SYMBOL_GPL(crypto_has_alg);

MODULE_DESCRIPTION("Cryptographic core API");
MODULE_LICENSE("GPL");<|MERGE_RESOLUTION|>--- conflicted
+++ resolved
@@ -154,19 +154,12 @@
 	}
 	up_write(&crypto_alg_sem);
 
-<<<<<<< HEAD
-	//patch from kernel 3.13.7 (refer to https://www.kernel.org/ & https://lkml.org/lkml/2013/9/7/139)
-=======
->>>>>>> 3cebd793
 	if (alg != &larval->alg) {
 		kfree(larval);
 		if (crypto_is_larval(alg))
 			alg = crypto_larval_wait(alg);
 	}
-<<<<<<< HEAD
-=======
-
->>>>>>> 3cebd793
+
 	return alg;
 }
 
