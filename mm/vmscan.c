--- conflicted
+++ resolved
@@ -2928,14 +2928,8 @@
 				continue;
 			}
 
-<<<<<<< HEAD
-			if (!zone_watermark_ok_safe(zone, testorder,
-					high_wmark_pages(zone), end_zone, 0)) {
+			if (!zone_balanced(zone, testorder, 0, end_zone)) {
 				unbalanced_zone = zone;
-=======
-			if (!zone_balanced(zone, testorder, 0, end_zone)) {
-				all_zones_ok = 0;
->>>>>>> f39c8bf9
 				/*
 				 * We are still under min water mark.  This
 				 * means that we have a GFP_ATOMIC allocation
