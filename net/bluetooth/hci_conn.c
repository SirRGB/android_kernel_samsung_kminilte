/*
   BlueZ - Bluetooth protocol stack for Linux
   Copyright (c) 2000-2001, 2010, Code Aurora Forum. All rights reserved.

   Written 2000,2001 by Maxim Krasnyansky <maxk@qualcomm.com>

   This program is free software; you can redistribute it and/or modify
   it under the terms of the GNU General Public License version 2 as
   published by the Free Software Foundation;

   THE SOFTWARE IS PROVIDED "AS IS", WITHOUT WARRANTY OF ANY KIND, EXPRESS
   OR IMPLIED, INCLUDING BUT NOT LIMITED TO THE WARRANTIES OF MERCHANTABILITY,
   FITNESS FOR A PARTICULAR PURPOSE AND NONINFRINGEMENT OF THIRD PARTY RIGHTS.
   IN NO EVENT SHALL THE COPYRIGHT HOLDER(S) AND AUTHOR(S) BE LIABLE FOR ANY
   CLAIM, OR ANY SPECIAL INDIRECT OR CONSEQUENTIAL DAMAGES, OR ANY DAMAGES
   WHATSOEVER RESULTING FROM LOSS OF USE, DATA OR PROFITS, WHETHER IN AN
   ACTION OF CONTRACT, NEGLIGENCE OR OTHER TORTIOUS ACTION, ARISING OUT OF
   OR IN CONNECTION WITH THE USE OR PERFORMANCE OF THIS SOFTWARE.

   ALL LIABILITY, INCLUDING LIABILITY FOR INFRINGEMENT OF ANY PATENTS,
   COPYRIGHTS, TRADEMARKS OR OTHER RIGHTS, RELATING TO USE OF THIS
   SOFTWARE IS DISCLAIMED.
*/

/* Bluetooth HCI connection handling. */

#include <linux/module.h>

#include <linux/types.h>
#include <linux/errno.h>
#include <linux/kernel.h>
#include <linux/slab.h>
#include <linux/poll.h>
#include <linux/fcntl.h>
#include <linux/init.h>
#include <linux/skbuff.h>
#include <linux/interrupt.h>
#include <net/sock.h>

#include <linux/uaccess.h>
#include <asm/unaligned.h>

#include <net/bluetooth/bluetooth.h>
#include <net/bluetooth/hci_core.h>
#include <net/bluetooth/smp.h>

static void hci_le_connect(struct hci_conn *conn)
{
	struct hci_dev *hdev = conn->hdev;
	struct hci_cp_le_create_conn cp;

	conn->state = BT_CONNECT;
	conn->out = true;
	conn->link_mode |= HCI_LM_MASTER;
	conn->sec_level = BT_SECURITY_LOW;

	memset(&cp, 0, sizeof(cp));
	cp.scan_interval = cpu_to_le16(0x0060);
	cp.scan_window = cpu_to_le16(0x0030);
	bacpy(&cp.peer_addr, &conn->dst);
	cp.peer_addr_type = conn->dst_type;
	cp.conn_interval_min = cpu_to_le16(0x0028);
	cp.conn_interval_max = cpu_to_le16(0x0038);
	cp.supervision_timeout = cpu_to_le16(0x002a);
	cp.min_ce_len = cpu_to_le16(0x0000);
	cp.max_ce_len = cpu_to_le16(0x0000);

	hci_send_cmd(hdev, HCI_OP_LE_CREATE_CONN, sizeof(cp), &cp);
}

static void hci_le_connect_cancel(struct hci_conn *conn)
{
	hci_send_cmd(conn->hdev, HCI_OP_LE_CREATE_CONN_CANCEL, 0, NULL);
}

void hci_acl_connect(struct hci_conn *conn)
{
	struct hci_dev *hdev = conn->hdev;
	struct inquiry_entry *ie;
	struct hci_cp_create_conn cp;

	BT_DBG("hcon %p", conn);

	conn->state = BT_CONNECT;
	conn->out = true;

	conn->link_mode = HCI_LM_MASTER;

	conn->attempt++;

	conn->link_policy = hdev->link_policy;

	memset(&cp, 0, sizeof(cp));
	bacpy(&cp.bdaddr, &conn->dst);
	cp.pscan_rep_mode = 0x02;

	ie = hci_inquiry_cache_lookup(hdev, &conn->dst);
	if (ie) {
		if (inquiry_entry_age(ie) <= INQUIRY_ENTRY_AGE_MAX) {
			cp.pscan_rep_mode = ie->data.pscan_rep_mode;
			cp.pscan_mode     = ie->data.pscan_mode;
			cp.clock_offset   = ie->data.clock_offset |
							cpu_to_le16(0x8000);
		}

		memcpy(conn->dev_class, ie->data.dev_class, 3);
		if (ie->data.ssp_mode > 0)
			set_bit(HCI_CONN_SSP_ENABLED, &conn->flags);
	}

	cp.pkt_type = cpu_to_le16(conn->pkt_type);
	if (lmp_rswitch_capable(hdev) && !(hdev->link_mode & HCI_LM_MASTER))
		cp.role_switch = 0x01;
	else
		cp.role_switch = 0x00;

	hci_send_cmd(hdev, HCI_OP_CREATE_CONN, sizeof(cp), &cp);
}

static void hci_acl_connect_cancel(struct hci_conn *conn)
{
	struct hci_cp_create_conn_cancel cp;

	BT_DBG("%p", conn);

	if (conn->hdev->hci_ver < BLUETOOTH_VER_1_2)
		return;

	bacpy(&cp.bdaddr, &conn->dst);
	hci_send_cmd(conn->hdev, HCI_OP_CREATE_CONN_CANCEL, sizeof(cp), &cp);
}

void hci_acl_disconn(struct hci_conn *conn, __u8 reason)
{
	struct hci_cp_disconnect cp;

	BT_DBG("%p", conn);

	conn->state = BT_DISCONN;

	cp.handle = cpu_to_le16(conn->handle);
	cp.reason = reason;
	hci_send_cmd(conn->hdev, HCI_OP_DISCONNECT, sizeof(cp), &cp);
}

void hci_add_sco(struct hci_conn *conn, __u16 handle)
{
	struct hci_dev *hdev = conn->hdev;
	struct hci_cp_add_sco cp;

	BT_DBG("%p", conn);

	conn->state = BT_CONNECT;
	conn->out = true;

	conn->attempt++;

	cp.handle   = cpu_to_le16(handle);
	cp.pkt_type = cpu_to_le16(conn->pkt_type);

	hci_send_cmd(hdev, HCI_OP_ADD_SCO, sizeof(cp), &cp);
}

void hci_setup_sync(struct hci_conn *conn, __u16 handle)
{
	struct hci_dev *hdev = conn->hdev;
	struct hci_cp_setup_sync_conn cp;

	BT_DBG("%p", conn);

	conn->state = BT_CONNECT;
	conn->out = true;

	conn->attempt++;

	cp.handle   = cpu_to_le16(handle);
	cp.pkt_type = cpu_to_le16(conn->pkt_type);

	cp.tx_bandwidth   = cpu_to_le32(0x00001f40);
	cp.rx_bandwidth   = cpu_to_le32(0x00001f40);
	cp.max_latency    = cpu_to_le16(0xffff);
	cp.voice_setting  = cpu_to_le16(hdev->voice_setting);
	cp.retrans_effort = 0xff;

	hci_send_cmd(hdev, HCI_OP_SETUP_SYNC_CONN, sizeof(cp), &cp);
}

void hci_le_conn_update(struct hci_conn *conn, u16 min, u16 max,
					u16 latency, u16 to_multiplier)
{
	struct hci_cp_le_conn_update cp;
	struct hci_dev *hdev = conn->hdev;

	memset(&cp, 0, sizeof(cp));

	cp.handle		= cpu_to_le16(conn->handle);
	cp.conn_interval_min	= cpu_to_le16(min);
	cp.conn_interval_max	= cpu_to_le16(max);
	cp.conn_latency		= cpu_to_le16(latency);
	cp.supervision_timeout	= cpu_to_le16(to_multiplier);
	cp.min_ce_len		= cpu_to_le16(0x0001);
	cp.max_ce_len		= cpu_to_le16(0x0001);

	hci_send_cmd(hdev, HCI_OP_LE_CONN_UPDATE, sizeof(cp), &cp);
}
EXPORT_SYMBOL(hci_le_conn_update);

void hci_le_start_enc(struct hci_conn *conn, __le16 ediv, __u8 rand[8],
							__u8 ltk[16])
{
	struct hci_dev *hdev = conn->hdev;
	struct hci_cp_le_start_enc cp;

	BT_DBG("%p", conn);

	memset(&cp, 0, sizeof(cp));

	cp.handle = cpu_to_le16(conn->handle);
	memcpy(cp.ltk, ltk, sizeof(cp.ltk));
	cp.ediv = ediv;
	memcpy(cp.rand, rand, sizeof(cp.rand));

	hci_send_cmd(hdev, HCI_OP_LE_START_ENC, sizeof(cp), &cp);
}
EXPORT_SYMBOL(hci_le_start_enc);

<<<<<<< HEAD
void hci_le_ltk_reply(struct hci_conn *conn, u8 ltk[16])
{
	struct hci_dev *hdev = conn->hdev;
	struct hci_cp_le_ltk_reply cp;

	BT_DBG("%p", conn);

	memset(&cp, 0, sizeof(cp));

	cp.handle = cpu_to_le16(conn->handle);
	memcpy(cp.ltk, ltk, sizeof(cp.ltk));

	hci_send_cmd(hdev, HCI_OP_LE_LTK_REPLY, sizeof(cp), &cp);
}
EXPORT_SYMBOL(hci_le_ltk_reply);

=======
>>>>>>> 56b48fcd
void hci_le_ltk_neg_reply(struct hci_conn *conn)
{
	struct hci_dev *hdev = conn->hdev;
	struct hci_cp_le_ltk_neg_reply cp;

	BT_DBG("%p", conn);

	memset(&cp, 0, sizeof(cp));

	cp.handle = cpu_to_le16(conn->handle);

	hci_send_cmd(hdev, HCI_OP_LE_LTK_NEG_REPLY, sizeof(cp), &cp);
}

/* Device _must_ be locked */
void hci_sco_setup(struct hci_conn *conn, __u8 status)
{
	struct hci_conn *sco = conn->link;

	BT_DBG("%p", conn);

	if (!sco)
		return;

	if (!status) {
		if (lmp_esco_capable(conn->hdev))
			hci_setup_sync(sco, conn->handle);
		else
			hci_add_sco(sco, conn->handle);
	} else {
		hci_proto_connect_cfm(sco, status);
		hci_conn_del(sco);
	}
}

static void hci_conn_timeout(struct work_struct *work)
{
	struct hci_conn *conn = container_of(work, struct hci_conn,
							disc_work.work);
	__u8 reason;

	BT_DBG("conn %p state %s", conn, state_to_string(conn->state));

	if (atomic_read(&conn->refcnt))
		return;

	switch (conn->state) {
	case BT_CONNECT:
	case BT_CONNECT2:
		if (conn->out) {
			if (conn->type == ACL_LINK)
				hci_acl_connect_cancel(conn);
			else if (conn->type == LE_LINK)
				hci_le_connect_cancel(conn);
		}
		break;
	case BT_CONFIG:
	case BT_CONNECTED:
		reason = hci_proto_disconn_ind(conn);
		hci_acl_disconn(conn, reason);
		break;
	default:
		conn->state = BT_CLOSED;
		break;
	}
}

/* Enter sniff mode */
static void hci_conn_enter_sniff_mode(struct hci_conn *conn)
{
	struct hci_dev *hdev = conn->hdev;

	BT_DBG("conn %p mode %d", conn, conn->mode);

	if (test_bit(HCI_RAW, &hdev->flags))
		return;

	if (!lmp_sniff_capable(hdev) || !lmp_sniff_capable(conn))
		return;

	if (conn->mode != HCI_CM_ACTIVE || !(conn->link_policy & HCI_LP_SNIFF))
		return;

	if (lmp_sniffsubr_capable(hdev) && lmp_sniffsubr_capable(conn)) {
		struct hci_cp_sniff_subrate cp;
		cp.handle             = cpu_to_le16(conn->handle);
		cp.max_latency        = cpu_to_le16(0);
		cp.min_remote_timeout = cpu_to_le16(0);
		cp.min_local_timeout  = cpu_to_le16(0);
		hci_send_cmd(hdev, HCI_OP_SNIFF_SUBRATE, sizeof(cp), &cp);
	}

	if (!test_and_set_bit(HCI_CONN_MODE_CHANGE_PEND, &conn->flags)) {
		struct hci_cp_sniff_mode cp;
		cp.handle       = cpu_to_le16(conn->handle);
		cp.max_interval = cpu_to_le16(hdev->sniff_max_interval);
		cp.min_interval = cpu_to_le16(hdev->sniff_min_interval);
		cp.attempt      = cpu_to_le16(4);
		cp.timeout      = cpu_to_le16(1);
		hci_send_cmd(hdev, HCI_OP_SNIFF_MODE, sizeof(cp), &cp);
	}
}

static void hci_conn_idle(unsigned long arg)
{
	struct hci_conn *conn = (void *) arg;

	BT_DBG("conn %p mode %d", conn, conn->mode);

	hci_conn_enter_sniff_mode(conn);
}

static void hci_conn_auto_accept(unsigned long arg)
{
	struct hci_conn *conn = (void *) arg;
	struct hci_dev *hdev = conn->hdev;

	hci_send_cmd(hdev, HCI_OP_USER_CONFIRM_REPLY, sizeof(conn->dst),
								&conn->dst);
}

struct hci_conn *hci_conn_add(struct hci_dev *hdev, int type,
					__u16 pkt_type, bdaddr_t *dst)
{
	struct hci_conn *conn;

	BT_DBG("%s dst %s", hdev->name, batostr(dst));

	conn = kzalloc(sizeof(struct hci_conn), GFP_KERNEL);
	if (!conn)
		return NULL;

	bacpy(&conn->dst, dst);
	conn->hdev  = hdev;
	conn->type  = type;
	conn->mode  = HCI_CM_ACTIVE;
	conn->state = BT_OPEN;
	conn->auth_type = HCI_AT_GENERAL_BONDING;
	conn->io_capability = hdev->io_capability;
	conn->remote_auth = 0xff;
	conn->key_type = 0xff;

	set_bit(HCI_CONN_POWER_SAVE, &conn->flags);
	conn->disc_timeout = HCI_DISCONN_TIMEOUT;

	switch (type) {
	case ACL_LINK:
		conn->pkt_type = hdev->pkt_type & ACL_PTYPE_MASK;
		break;
	case SCO_LINK:
		if (!pkt_type)
			pkt_type = SCO_ESCO_MASK;
	case ESCO_LINK:
		if (!pkt_type)
			pkt_type = ALL_ESCO_MASK;
		if (lmp_esco_capable(hdev)) {
			/* HCI Setup Synchronous Connection Command uses
			   reverse logic on the EDR_ESCO_MASK bits */
			conn->pkt_type = (pkt_type ^ EDR_ESCO_MASK) &
					hdev->esco_type;
		} else {
			/* Legacy HCI Add Sco Connection Command uses a
			   shifted bitmask */
			conn->pkt_type = (pkt_type << 5) & hdev->pkt_type &
					SCO_PTYPE_MASK;
		}
		break;
	}

	skb_queue_head_init(&conn->data_q);

	INIT_LIST_HEAD(&conn->chan_list);

	INIT_DELAYED_WORK(&conn->disc_work, hci_conn_timeout);
	setup_timer(&conn->idle_timer, hci_conn_idle, (unsigned long)conn);
	setup_timer(&conn->auto_accept_timer, hci_conn_auto_accept,
							(unsigned long) conn);

	atomic_set(&conn->refcnt, 0);

	hci_dev_hold(hdev);

	hci_conn_hash_add(hdev, conn);
	if (hdev->notify)
		hdev->notify(hdev, HCI_NOTIFY_CONN_ADD);

	atomic_set(&conn->devref, 0);

	hci_conn_init_sysfs(conn);

	return conn;
}

int hci_conn_del(struct hci_conn *conn)
{
	struct hci_dev *hdev = conn->hdev;

	BT_DBG("%s conn %p handle %d", hdev->name, conn, conn->handle);

	del_timer(&conn->idle_timer);

	cancel_delayed_work_sync(&conn->disc_work);

	del_timer(&conn->auto_accept_timer);

	if (conn->type == ACL_LINK) {
		struct hci_conn *sco = conn->link;
		if (sco)
			sco->link = NULL;

		/* Unacked frames */
		hdev->acl_cnt += conn->sent;
	} else if (conn->type == LE_LINK) {
		if (hdev->le_pkts)
			hdev->le_cnt += conn->sent;
		else
			hdev->acl_cnt += conn->sent;
	} else {
		struct hci_conn *acl = conn->link;
		if (acl) {
			acl->link = NULL;
			hci_conn_put(acl);
		}
	}


	hci_chan_list_flush(conn);

	hci_conn_hash_del(hdev, conn);
	if (hdev->notify)
		hdev->notify(hdev, HCI_NOTIFY_CONN_DEL);

	skb_queue_purge(&conn->data_q);

	hci_conn_put_device(conn);

	hci_dev_put(hdev);

	if (conn->handle == 0)
		kfree(conn);

	return 0;
}

struct hci_dev *hci_get_route(bdaddr_t *dst, bdaddr_t *src)
{
	int use_src = bacmp(src, BDADDR_ANY);
	struct hci_dev *hdev = NULL, *d;

	BT_DBG("%s -> %s", batostr(src), batostr(dst));

	read_lock(&hci_dev_list_lock);

	list_for_each_entry(d, &hci_dev_list, list) {
		if (!test_bit(HCI_UP, &d->flags) || test_bit(HCI_RAW, &d->flags))
			continue;

		/* Simple routing:
		 *   No source address - find interface with bdaddr != dst
		 *   Source address    - find interface with bdaddr == src
		 */

		if (use_src) {
			if (!bacmp(&d->bdaddr, src)) {
				hdev = d; break;
			}
		} else {
			if (bacmp(&d->bdaddr, dst)) {
				hdev = d; break;
			}
		}
	}

	if (hdev)
		hdev = hci_dev_hold(hdev);

	read_unlock(&hci_dev_list_lock);
	return hdev;
}
EXPORT_SYMBOL(hci_get_route);

/* Create SCO, ACL or LE connection.
 * Device _must_ be locked */
struct hci_conn *hci_connect(struct hci_dev *hdev, int type,
					__u16 pkt_type, bdaddr_t *dst,
					__u8 sec_level, __u8 auth_type)
{
	struct hci_conn *acl;
	struct hci_conn *sco;
	struct hci_conn *le;

	BT_DBG("%s dst %s", hdev->name, batostr(dst));

	if (type == LE_LINK) {
		struct adv_entry *entry;

		le = hci_conn_hash_lookup_ba(hdev, LE_LINK, dst);
		if (le)
			return ERR_PTR(-EBUSY);

		entry = hci_find_adv_entry(hdev, dst);
		if (!entry)
			return ERR_PTR(-EHOSTUNREACH);

		le = hci_conn_add(hdev, LE_LINK, 0, dst);
		if (!le)
			return ERR_PTR(-ENOMEM);

		le->dst_type = entry->bdaddr_type;

		hci_le_connect(le);

		hci_conn_hold(le);

		return le;
	}

	acl = hci_conn_hash_lookup_ba(hdev, ACL_LINK, dst);
	if (!acl) {
		acl = hci_conn_add(hdev, ACL_LINK, 0, dst);
		if (!acl)
			return ERR_PTR(-ENOMEM);
	}

	hci_conn_hold(acl);

	if (acl->state == BT_OPEN || acl->state == BT_CLOSED) {
		acl->sec_level = BT_SECURITY_LOW;
		acl->pending_sec_level = sec_level;
		acl->auth_type = auth_type;
		hci_acl_connect(acl);
	}

	if (type == ACL_LINK)
		return acl;

	sco = hci_conn_hash_lookup_ba(hdev, type, dst);
	if (!sco) {
		sco = hci_conn_add(hdev, type, pkt_type, dst);
		if (!sco) {
			hci_conn_put(acl);
			return ERR_PTR(-ENOMEM);
		}
	}

	acl->link = sco;
	sco->link = acl;

	hci_conn_hold(sco);

	if (acl->state == BT_CONNECTED &&
			(sco->state == BT_OPEN || sco->state == BT_CLOSED)) {
		set_bit(HCI_CONN_POWER_SAVE, &acl->flags);
		hci_conn_enter_active_mode(acl, BT_POWER_FORCE_ACTIVE_ON);

		if (test_bit(HCI_CONN_MODE_CHANGE_PEND, &acl->flags)) {
			/* defer SCO setup until mode change completed */
			set_bit(HCI_CONN_SCO_SETUP_PEND, &acl->flags);
			return sco;
		}

		hci_sco_setup(acl, 0x00);
	}

	return sco;
}
EXPORT_SYMBOL(hci_connect);

/* Check link security requirement */
int hci_conn_check_link_mode(struct hci_conn *conn)
{
	BT_DBG("conn %p", conn);

	if (hci_conn_ssp_enabled(conn) && !(conn->link_mode & HCI_LM_ENCRYPT))
		return 0;

	return 1;
}
EXPORT_SYMBOL(hci_conn_check_link_mode);

/* Authenticate remote device */
static int hci_conn_auth(struct hci_conn *conn, __u8 sec_level, __u8 auth_type)
{
	BT_DBG("conn %p", conn);

	if (conn->pending_sec_level > sec_level)
		sec_level = conn->pending_sec_level;

	if (sec_level > conn->sec_level)
		conn->pending_sec_level = sec_level;
	else if (conn->link_mode & HCI_LM_AUTH)
		return 1;

	/* Make sure we preserve an existing MITM requirement*/
	auth_type |= (conn->auth_type & 0x01);

	conn->auth_type = auth_type;

	if (!test_and_set_bit(HCI_CONN_AUTH_PEND, &conn->flags)) {
		struct hci_cp_auth_requested cp;

		/* encrypt must be pending if auth is also pending */
		set_bit(HCI_CONN_ENCRYPT_PEND, &conn->flags);

		cp.handle = cpu_to_le16(conn->handle);
		hci_send_cmd(conn->hdev, HCI_OP_AUTH_REQUESTED,
							sizeof(cp), &cp);
		if (conn->key_type != 0xff)
			set_bit(HCI_CONN_REAUTH_PEND, &conn->flags);
	}

	return 0;
}

/* Encrypt the the link */
static void hci_conn_encrypt(struct hci_conn *conn)
{
	BT_DBG("conn %p", conn);

	if (!test_and_set_bit(HCI_CONN_ENCRYPT_PEND, &conn->flags)) {
		struct hci_cp_set_conn_encrypt cp;
		cp.handle  = cpu_to_le16(conn->handle);
		cp.encrypt = 0x01;
		hci_send_cmd(conn->hdev, HCI_OP_SET_CONN_ENCRYPT, sizeof(cp),
									&cp);
	}
}

/* Enable security */
int hci_conn_security(struct hci_conn *conn, __u8 sec_level, __u8 auth_type)
{
	BT_DBG("conn %p", conn);

	if (conn->type == LE_LINK)
		return smp_conn_security(conn, sec_level);

	/* For sdp we don't need the link key. */
	if (sec_level == BT_SECURITY_SDP)
		return 1;

	/* For non 2.1 devices and low security level we don't need the link
	   key. */
	if (sec_level == BT_SECURITY_LOW && !hci_conn_ssp_enabled(conn))
		return 1;

	/* For other security levels we need the link key. */
	if (!(conn->link_mode & HCI_LM_AUTH))
		goto auth;

	/* An authenticated combination key has sufficient security for any
	   security level. */
	if (conn->key_type == HCI_LK_AUTH_COMBINATION)
		goto encrypt;

	/* An unauthenticated combination key has sufficient security for
	   security level 1 and 2. */
	if (conn->key_type == HCI_LK_UNAUTH_COMBINATION &&
			(sec_level == BT_SECURITY_MEDIUM ||
			sec_level == BT_SECURITY_LOW))
		goto encrypt;

	/* A combination key has always sufficient security for the security
	   levels 1 or 2. High security level requires the combination key
	   is generated using maximum PIN code length (16).
	   For pre 2.1 units. */
	if (conn->key_type == HCI_LK_COMBINATION &&
			(sec_level != BT_SECURITY_HIGH ||
			conn->pin_length == 16))
		goto encrypt;

auth:
	if (test_bit(HCI_CONN_ENCRYPT_PEND, &conn->flags))
		return 0;

	if (!hci_conn_auth(conn, sec_level, auth_type))
		return 0;

encrypt:
	if (conn->link_mode & HCI_LM_ENCRYPT)
		return 1;

	hci_conn_encrypt(conn);
	return 0;
}
EXPORT_SYMBOL(hci_conn_security);

/* Check secure link requirement */
int hci_conn_check_secure(struct hci_conn *conn, __u8 sec_level)
{
	BT_DBG("conn %p", conn);

	if (sec_level != BT_SECURITY_HIGH)
		return 1; /* Accept if non-secure is required */

	if (conn->sec_level == BT_SECURITY_HIGH)
		return 1;

	return 0; /* Reject not secure link */
}
EXPORT_SYMBOL(hci_conn_check_secure);

/* Change link key */
int hci_conn_change_link_key(struct hci_conn *conn)
{
	BT_DBG("conn %p", conn);

	if (!test_and_set_bit(HCI_CONN_AUTH_PEND, &conn->flags)) {
		struct hci_cp_change_conn_link_key cp;
		cp.handle = cpu_to_le16(conn->handle);
		hci_send_cmd(conn->hdev, HCI_OP_CHANGE_CONN_LINK_KEY,
							sizeof(cp), &cp);
	}

	return 0;
}
EXPORT_SYMBOL(hci_conn_change_link_key);

/* Switch role */
int hci_conn_switch_role(struct hci_conn *conn, __u8 role)
{
	BT_DBG("conn %p", conn);

	if (!role && conn->link_mode & HCI_LM_MASTER)
		return 1;

	if (!test_and_set_bit(HCI_CONN_RSWITCH_PEND, &conn->flags)) {
		struct hci_cp_switch_role cp;
		bacpy(&cp.bdaddr, &conn->dst);
		cp.role = role;
		hci_send_cmd(conn->hdev, HCI_OP_SWITCH_ROLE, sizeof(cp), &cp);
	}

	return 0;
}
EXPORT_SYMBOL(hci_conn_switch_role);

/* Enter active mode */
void hci_conn_enter_active_mode(struct hci_conn *conn, __u8 force_active)
{
	struct hci_dev *hdev = conn->hdev;

	BT_DBG("conn %p mode %d", conn, conn->mode);

	if (test_bit(HCI_RAW, &hdev->flags))
		return;

	if (conn->mode != HCI_CM_SNIFF)
		goto timer;

	if (!test_bit(HCI_CONN_POWER_SAVE, &conn->flags) && !force_active)
		goto timer;

	if (!test_and_set_bit(HCI_CONN_MODE_CHANGE_PEND, &conn->flags)) {
		struct hci_cp_exit_sniff_mode cp;
		cp.handle = cpu_to_le16(conn->handle);
		hci_send_cmd(hdev, HCI_OP_EXIT_SNIFF_MODE, sizeof(cp), &cp);
	}

timer:
	if (hdev->idle_timeout > 0)
		mod_timer(&conn->idle_timer,
			jiffies + msecs_to_jiffies(hdev->idle_timeout));
}

/* Drop all connection on the device */
void hci_conn_hash_flush(struct hci_dev *hdev)
{
	struct hci_conn_hash *h = &hdev->conn_hash;
	struct hci_conn *c, *n;

	BT_DBG("hdev %s", hdev->name);

	list_for_each_entry_safe(c, n, &h->list, list) {
		c->state = BT_CLOSED;

		hci_proto_disconn_cfm(c, HCI_ERROR_LOCAL_HOST_TERM);
		hci_conn_del(c);
	}
}

/* Check pending connect attempts */
void hci_conn_check_pending(struct hci_dev *hdev)
{
	struct hci_conn *conn;

	BT_DBG("hdev %s", hdev->name);

	hci_dev_lock(hdev);

	conn = hci_conn_hash_lookup_state(hdev, ACL_LINK, BT_CONNECT2);
	if (conn)
		hci_acl_connect(conn);

	hci_dev_unlock(hdev);
}

void hci_conn_hold_device(struct hci_conn *conn)
{
	atomic_inc(&conn->devref);
}
EXPORT_SYMBOL(hci_conn_hold_device);

void hci_conn_put_device(struct hci_conn *conn)
{
	if (atomic_dec_and_test(&conn->devref))
		hci_conn_del_sysfs(conn);
}
EXPORT_SYMBOL(hci_conn_put_device);

int hci_get_conn_list(void __user *arg)
{
	register struct hci_conn *c;
	struct hci_conn_list_req req, *cl;
	struct hci_conn_info *ci;
	struct hci_dev *hdev;
	int n = 0, size, err;

	if (copy_from_user(&req, arg, sizeof(req)))
		return -EFAULT;

	if (!req.conn_num || req.conn_num > (PAGE_SIZE * 2) / sizeof(*ci))
		return -EINVAL;

	size = sizeof(req) + req.conn_num * sizeof(*ci);

	cl = kmalloc(size, GFP_KERNEL);
	if (!cl)
		return -ENOMEM;

	hdev = hci_dev_get(req.dev_id);
	if (!hdev) {
		kfree(cl);
		return -ENODEV;
	}

	ci = cl->conn_info;

	hci_dev_lock(hdev);
	list_for_each_entry(c, &hdev->conn_hash.list, list) {
		bacpy(&(ci + n)->bdaddr, &c->dst);
		(ci + n)->handle = c->handle;
		(ci + n)->type  = c->type;
		(ci + n)->out   = c->out;
		(ci + n)->state = c->state;
		(ci + n)->link_mode = c->link_mode;
		if (c->type == SCO_LINK) {
			(ci + n)->mtu = hdev->sco_mtu;
			(ci + n)->cnt = hdev->sco_cnt;
			(ci + n)->pkts = hdev->sco_pkts;
		} else {
			(ci + n)->mtu = hdev->acl_mtu;
			(ci + n)->cnt = hdev->acl_cnt;
			(ci + n)->pkts = hdev->acl_pkts;
		}
		if (++n >= req.conn_num)
			break;
	}
	hci_dev_unlock(hdev);

	cl->dev_id = hdev->id;
	cl->conn_num = n;
	size = sizeof(req) + n * sizeof(*ci);

	hci_dev_put(hdev);

	err = copy_to_user(arg, cl, size);
	kfree(cl);

	return err ? -EFAULT : 0;
}

int hci_get_conn_info(struct hci_dev *hdev, void __user *arg)
{
	struct hci_conn_info_req req;
	struct hci_conn_info ci;
	struct hci_conn *conn;
	char __user *ptr = arg + sizeof(req);

	if (copy_from_user(&req, arg, sizeof(req)))
		return -EFAULT;

	hci_dev_lock(hdev);
	conn = hci_conn_hash_lookup_ba(hdev, req.type, &req.bdaddr);
	if (conn) {
		bacpy(&ci.bdaddr, &conn->dst);
		ci.handle = conn->handle;
		ci.type  = conn->type;
		ci.out   = conn->out;
		ci.state = conn->state;
		ci.link_mode = conn->link_mode;
		if (req.type == SCO_LINK) {
			ci.mtu = hdev->sco_mtu;
			ci.cnt = hdev->sco_cnt;
			ci.pkts = hdev->sco_pkts;
		} else {
			ci.mtu = hdev->acl_mtu;
			ci.cnt = hdev->acl_cnt;
			ci.pkts = hdev->acl_pkts;
		}
	}
	hci_dev_unlock(hdev);

	if (!conn)
		return -ENOENT;

	return copy_to_user(ptr, &ci, sizeof(ci)) ? -EFAULT : 0;
}

int hci_get_auth_info(struct hci_dev *hdev, void __user *arg)
{
	struct hci_auth_info_req req;
	struct hci_conn *conn;

	if (copy_from_user(&req, arg, sizeof(req)))
		return -EFAULT;

	hci_dev_lock(hdev);
	conn = hci_conn_hash_lookup_ba(hdev, ACL_LINK, &req.bdaddr);
	if (conn)
		req.type = conn->auth_type;
	hci_dev_unlock(hdev);

	if (!conn)
		return -ENOENT;

	return copy_to_user(arg, &req, sizeof(req)) ? -EFAULT : 0;
}

struct hci_chan *hci_chan_create(struct hci_conn *conn)
{
	struct hci_dev *hdev = conn->hdev;
	struct hci_chan *chan;

	BT_DBG("%s conn %p", hdev->name, conn);

	chan = kzalloc(sizeof(struct hci_chan), GFP_KERNEL);
	if (!chan)
		return NULL;

	chan->conn = conn;
	skb_queue_head_init(&chan->data_q);

	list_add_rcu(&chan->list, &conn->chan_list);

	return chan;
}

int hci_chan_del(struct hci_chan *chan)
{
	struct hci_conn *conn = chan->conn;
	struct hci_dev *hdev = conn->hdev;

	BT_DBG("%s conn %p chan %p", hdev->name, conn, chan);

	list_del_rcu(&chan->list);

	synchronize_rcu();

	skb_queue_purge(&chan->data_q);
	kfree(chan);

	return 0;
}

void hci_chan_list_flush(struct hci_conn *conn)
{
	struct hci_chan *chan, *n;

	BT_DBG("conn %p", conn);

	list_for_each_entry_safe(chan, n, &conn->chan_list, list)
		hci_chan_del(chan);
}<|MERGE_RESOLUTION|>--- conflicted
+++ resolved
@@ -224,25 +224,6 @@
 }
 EXPORT_SYMBOL(hci_le_start_enc);
 
-<<<<<<< HEAD
-void hci_le_ltk_reply(struct hci_conn *conn, u8 ltk[16])
-{
-	struct hci_dev *hdev = conn->hdev;
-	struct hci_cp_le_ltk_reply cp;
-
-	BT_DBG("%p", conn);
-
-	memset(&cp, 0, sizeof(cp));
-
-	cp.handle = cpu_to_le16(conn->handle);
-	memcpy(cp.ltk, ltk, sizeof(cp.ltk));
-
-	hci_send_cmd(hdev, HCI_OP_LE_LTK_REPLY, sizeof(cp), &cp);
-}
-EXPORT_SYMBOL(hci_le_ltk_reply);
-
-=======
->>>>>>> 56b48fcd
 void hci_le_ltk_neg_reply(struct hci_conn *conn)
 {
 	struct hci_dev *hdev = conn->hdev;
