--- conflicted
+++ resolved
@@ -615,15 +615,11 @@
 		prefix = &prefix_buf;
 	}
 
-<<<<<<< HEAD
-	rt = rt6_get_route_info(dev, prefix, rinfo->prefix_len, gwaddr);
-=======
 	if (rinfo->prefix_len == 0)
 		rt = rt6_get_dflt_router(gwaddr, dev);
 	else
-		rt = rt6_get_route_info(net, prefix, rinfo->prefix_len,
-					gwaddr, dev->ifindex);
->>>>>>> f39c8bf9
+		rt = rt6_get_route_info(dev, prefix, rinfo->prefix_len,
+					gwaddr);
 
 	if (rt && !lifetime) {
 		ip6_del_rt(rt);
@@ -853,12 +849,8 @@
 	dst_hold(&rt->dst);
 	read_unlock_bh(&table->tb6_lock);
 
-<<<<<<< HEAD
-	if (!dst_get_neighbour_noref_raw(&rt->dst) && !(rt->rt6i_flags & RTF_NONEXTHOP))
-=======
 	if (!dst_get_neighbour_noref_raw(&rt->dst) &&
 	    !(rt->rt6i_flags & local))
->>>>>>> f39c8bf9
 		nrt = rt6_alloc_cow(rt, &fl6->daddr, &fl6->saddr);
 	else if (!(rt->dst.flags & DST_HOST))
 		nrt = rt6_alloc_clone(rt, &fl6->daddr);
