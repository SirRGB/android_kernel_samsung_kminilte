--- conflicted
+++ resolved
@@ -3708,15 +3708,8 @@
 		u32 half = (sysctl_tcp_challenge_ack_limit + 1) >> 1;
 
 		challenge_timestamp = now;
-<<<<<<< HEAD
-		ACCESS_ONCE(challenge_count) =
-			half + (u32)(
-			((u64) random32() * sysctl_tcp_challenge_ack_limit)
-			>> 32);
-=======
 		ACCESS_ONCE(challenge_count) = half +
 			    (u32)(((u64)random32() * sysctl_tcp_challenge_ack_limit) >> 32);
->>>>>>> 8d1988f8
 	}
 	count = ACCESS_ONCE(challenge_count);
 	if (count > 0) {
