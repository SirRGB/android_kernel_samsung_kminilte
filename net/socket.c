--- conflicted
+++ resolved
@@ -2338,21 +2338,12 @@
 
 	if (err == 0)
 		goto out_put;
-<<<<<<< HEAD
 
 	if (datagrams == 0) {
 		datagrams = err;
 		goto out_put;
 	}
 
-=======
-
-	if (datagrams == 0) {
-		datagrams = err;
-		goto out_put;
-	}
-
->>>>>>> 8d1988f8
 	/*
 	 * We may return less entries than requested (vlen) if the
 	 * sock is non block and there aren't enough datagrams...
