/*
 * Copyright (C) 2003 Christophe Saout <christophe@saout.de>
 * Copyright (C) 2004 Clemens Fruhwirth <clemens@endorphin.org>
 * Copyright (C) 2006-2009 Red Hat, Inc. All rights reserved.
 *
 * This file is released under the GPL.
 */

#include <linux/completion.h>
#include <linux/err.h>
#include <linux/module.h>
#include <linux/init.h>
#include <linux/kernel.h>
#include <linux/bio.h>
#include <linux/blkdev.h>
#include <linux/mempool.h>
#include <linux/slab.h>
#include <linux/crypto.h>
#include <linux/workqueue.h>
#include <linux/backing-dev.h>
#include <linux/atomic.h>
#include <linux/scatterlist.h>
#include <asm/page.h>
#include <asm/unaligned.h>
#include <crypto/hash.h>
#include <crypto/md5.h>
#include <crypto/algapi.h>

#include <linux/device-mapper.h>

#define DM_MSG_PREFIX "crypt"

/*
 * context holding the current state of a multi-part conversion
 */
struct convert_context {
	struct completion restart;
	struct bio *bio_in;
	struct bio *bio_out;
	unsigned int offset_in;
	unsigned int offset_out;
	unsigned int idx_in;
	unsigned int idx_out;
	sector_t sector;
	atomic_t pending;
	struct ablkcipher_request *req;
};

/*
 * per bio private data
 */
struct dm_crypt_io {
	struct dm_target *target;
	struct bio *base_bio;
	struct work_struct work;

	struct convert_context ctx;

	atomic_t pending;
	int error;
	sector_t sector;
	struct dm_crypt_io *base_io;
};

struct dm_crypt_request {
	struct convert_context *ctx;
	struct scatterlist sg_in;
	struct scatterlist sg_out;
	sector_t iv_sector;
};

struct crypt_config;

struct crypt_iv_operations {
	int (*ctr)(struct crypt_config *cc, struct dm_target *ti,
		   const char *opts);
	void (*dtr)(struct crypt_config *cc);
	int (*init)(struct crypt_config *cc);
	int (*wipe)(struct crypt_config *cc);
	int (*generator)(struct crypt_config *cc, u8 *iv,
			 struct dm_crypt_request *dmreq);
	int (*post)(struct crypt_config *cc, u8 *iv,
		    struct dm_crypt_request *dmreq);
};

struct iv_essiv_private {
	struct crypto_hash *hash_tfm;
	u8 *salt;
};

struct iv_benbi_private {
	int shift;
};

#define LMK_SEED_SIZE 64 /* hash + 0 */
struct iv_lmk_private {
	struct crypto_shash *hash_tfm;
	u8 *seed;
};

/*
 * Crypt: maps a linear range of a block device
 * and encrypts / decrypts at the same time.
 */
enum flags { DM_CRYPT_SUSPENDED, DM_CRYPT_KEY_VALID };

/*
 * The fields in here must be read only after initialization.
 */
struct crypt_config {
	struct dm_dev *dev;
	sector_t start;

	/*
	 * pool for per bio private data, crypto requests and
	 * encryption requeusts/buffer pages
	 */
	mempool_t *io_pool;
	mempool_t *req_pool;
	mempool_t *page_pool;
	struct bio_set *bs;

	struct workqueue_struct *io_queue;
	struct workqueue_struct *crypt_queue;

	char *cipher;
	char *cipher_string;

	struct crypt_iv_operations *iv_gen_ops;
	union {
		struct iv_essiv_private essiv;
		struct iv_benbi_private benbi;
		struct iv_lmk_private lmk;
	} iv_gen_private;
	sector_t iv_offset;
	unsigned int iv_size;

	/* ESSIV: struct crypto_cipher *essiv_tfm */
	void *iv_private;
	struct crypto_ablkcipher **tfms;
	unsigned tfms_count;

	/*
	 * Layout of each crypto request:
	 *
	 *   struct ablkcipher_request
	 *      context
	 *      padding
	 *   struct dm_crypt_request
	 *      padding
	 *   IV
	 *
	 * The padding is added so that dm_crypt_request and the IV are
	 * correctly aligned.
	 */
	unsigned int dmreq_start;

	unsigned long flags;
	unsigned int key_size;
	unsigned int key_parts;
	u8 key[0];
};

#define MIN_IOS        16
#define MIN_POOL_PAGES 32

static struct kmem_cache *_crypt_io_pool;

static void clone_init(struct dm_crypt_io *, struct bio *);
static void kcryptd_queue_crypt(struct dm_crypt_io *io);
static u8 *iv_of_dmreq(struct crypt_config *cc, struct dm_crypt_request *dmreq);

/*
 * Use this to access cipher attributes that are the same for each CPU.
 */
static struct crypto_ablkcipher *any_tfm(struct crypt_config *cc)
{
	return cc->tfms[0];
}

/*
 * Different IV generation algorithms:
 *
 * plain: the initial vector is the 32-bit little-endian version of the sector
 *        number, padded with zeros if necessary.
 *
 * plain64: the initial vector is the 64-bit little-endian version of the sector
 *        number, padded with zeros if necessary.
 *
 * essiv: "encrypted sector|salt initial vector", the sector number is
 *        encrypted with the bulk cipher using a salt as key. The salt
 *        should be derived from the bulk cipher's key via hashing.
 *
 * benbi: the 64-bit "big-endian 'narrow block'-count", starting at 1
 *        (needed for LRW-32-AES and possible other narrow block modes)
 *
 * null: the initial vector is always zero.  Provides compatibility with
 *       obsolete loop_fish2 devices.  Do not use for new devices.
 *
 * lmk:  Compatible implementation of the block chaining mode used
 *       by the Loop-AES block device encryption system
 *       designed by Jari Ruusu. See http://loop-aes.sourceforge.net/
 *       It operates on full 512 byte sectors and uses CBC
 *       with an IV derived from the sector number, the data and
 *       optionally extra IV seed.
 *       This means that after decryption the first block
 *       of sector must be tweaked according to decrypted data.
 *       Loop-AES can use three encryption schemes:
 *         version 1: is plain aes-cbc mode
 *         version 2: uses 64 multikey scheme with lmk IV generator
 *         version 3: the same as version 2 with additional IV seed
 *                   (it uses 65 keys, last key is used as IV seed)
 *
 * plumb: unimplemented, see:
 * http://article.gmane.org/gmane.linux.kernel.device-mapper.dm-crypt/454
 */

static int crypt_iv_plain_gen(struct crypt_config *cc, u8 *iv,
			      struct dm_crypt_request *dmreq)
{
	memset(iv, 0, cc->iv_size);
	*(__le32 *)iv = cpu_to_le32(dmreq->iv_sector & 0xffffffff);

	return 0;
}

static int crypt_iv_plain64_gen(struct crypt_config *cc, u8 *iv,
				struct dm_crypt_request *dmreq)
{
	memset(iv, 0, cc->iv_size);
	*(__le64 *)iv = cpu_to_le64(dmreq->iv_sector);

	return 0;
}

/* Initialise ESSIV - compute salt but no local memory allocations */
static int crypt_iv_essiv_init(struct crypt_config *cc)
{
	struct iv_essiv_private *essiv = &cc->iv_gen_private.essiv;
	struct hash_desc desc;
	struct scatterlist sg;
	struct crypto_cipher *essiv_tfm;
	int err;

	sg_init_one(&sg, cc->key, cc->key_size);
	desc.tfm = essiv->hash_tfm;
	desc.flags = CRYPTO_TFM_REQ_MAY_SLEEP;

	err = crypto_hash_digest(&desc, &sg, cc->key_size, essiv->salt);
	if (err)
		return err;

	essiv_tfm = cc->iv_private;

	err = crypto_cipher_setkey(essiv_tfm, essiv->salt,
			    crypto_hash_digestsize(essiv->hash_tfm));
	if (err)
		return err;

	return 0;
}

/* Wipe salt and reset key derived from volume key */
static int crypt_iv_essiv_wipe(struct crypt_config *cc)
{
	struct iv_essiv_private *essiv = &cc->iv_gen_private.essiv;
	unsigned salt_size = crypto_hash_digestsize(essiv->hash_tfm);
	struct crypto_cipher *essiv_tfm;
	int r, err = 0;

	memset(essiv->salt, 0, salt_size);
	essiv_tfm = cc->iv_private;
	r = crypto_cipher_setkey(essiv_tfm, essiv->salt, salt_size);
	if (r)
		err = r;
	

	return err;
}

/* Set up per cpu cipher state */
static struct crypto_cipher *setup_essiv_cpu(struct crypt_config *cc,
					     struct dm_target *ti,
					     u8 *salt, unsigned saltsize)
{
	struct crypto_cipher *essiv_tfm;
	int err;

	/* Setup the essiv_tfm with the given salt */
	essiv_tfm = crypto_alloc_cipher(cc->cipher, 0, CRYPTO_ALG_ASYNC);
	if (IS_ERR(essiv_tfm)) {
		ti->error = "Error allocating crypto tfm for ESSIV";
		return essiv_tfm;
	}

	if (crypto_cipher_blocksize(essiv_tfm) !=
	    crypto_ablkcipher_ivsize(any_tfm(cc))) {
		ti->error = "Block size of ESSIV cipher does "
			    "not match IV size of block cipher";
		crypto_free_cipher(essiv_tfm);
		return ERR_PTR(-EINVAL);
	}

	err = crypto_cipher_setkey(essiv_tfm, salt, saltsize);
	if (err) {
		ti->error = "Failed to set key for ESSIV cipher";
		crypto_free_cipher(essiv_tfm);
		return ERR_PTR(err);
	}

	return essiv_tfm;
}

static void crypt_iv_essiv_dtr(struct crypt_config *cc)
{
	struct crypto_cipher *essiv_tfm;
	struct iv_essiv_private *essiv = &cc->iv_gen_private.essiv;

	crypto_free_hash(essiv->hash_tfm);
	essiv->hash_tfm = NULL;

	kzfree(essiv->salt);
	essiv->salt = NULL;

	essiv_tfm = cc->iv_private;

	if (essiv_tfm)
		crypto_free_cipher(essiv_tfm);
		
	cc->iv_private = NULL;
}

static int crypt_iv_essiv_ctr(struct crypt_config *cc, struct dm_target *ti,
			      const char *opts)
{
	struct crypto_cipher *essiv_tfm = NULL;
	struct crypto_hash *hash_tfm = NULL;
	u8 *salt = NULL;
	int err;

	if (!opts) {
		ti->error = "Digest algorithm missing for ESSIV mode";
		return -EINVAL;
	}

	/* Allocate hash algorithm */
	hash_tfm = crypto_alloc_hash(opts, 0, CRYPTO_ALG_ASYNC);
	if (IS_ERR(hash_tfm)) {
		ti->error = "Error initializing ESSIV hash";
		err = PTR_ERR(hash_tfm);
		goto bad;
	}

	salt = kzalloc(crypto_hash_digestsize(hash_tfm), GFP_KERNEL);
	if (!salt) {
		ti->error = "Error kmallocing salt storage in ESSIV";
		err = -ENOMEM;
		goto bad;
	}

	cc->iv_gen_private.essiv.salt = salt;
	cc->iv_gen_private.essiv.hash_tfm = hash_tfm;

	essiv_tfm = setup_essiv_cpu(cc, ti, salt,
				crypto_hash_digestsize(hash_tfm));
	if (IS_ERR(essiv_tfm)) {
		crypt_iv_essiv_dtr(cc);
		return PTR_ERR(essiv_tfm);
	}
	cc->iv_private = essiv_tfm;

	return 0;

bad:
	if (hash_tfm && !IS_ERR(hash_tfm))
		crypto_free_hash(hash_tfm);
	kfree(salt);
	return err;
}

static int crypt_iv_essiv_gen(struct crypt_config *cc, u8 *iv,
			      struct dm_crypt_request *dmreq)
{
	struct crypto_cipher *essiv_tfm = cc->iv_private;

	memset(iv, 0, cc->iv_size);
	*(__le64 *)iv = cpu_to_le64(dmreq->iv_sector);
	crypto_cipher_encrypt_one(essiv_tfm, iv, iv);

	return 0;
}

static int crypt_iv_benbi_ctr(struct crypt_config *cc, struct dm_target *ti,
			      const char *opts)
{
	unsigned bs = crypto_ablkcipher_blocksize(any_tfm(cc));
	int log = ilog2(bs);

	/* we need to calculate how far we must shift the sector count
	 * to get the cipher block count, we use this shift in _gen */

	if (1 << log != bs) {
		ti->error = "cypher blocksize is not a power of 2";
		return -EINVAL;
	}

	if (log > 9) {
		ti->error = "cypher blocksize is > 512";
		return -EINVAL;
	}

	cc->iv_gen_private.benbi.shift = 9 - log;

	return 0;
}

static void crypt_iv_benbi_dtr(struct crypt_config *cc)
{
}

static int crypt_iv_benbi_gen(struct crypt_config *cc, u8 *iv,
			      struct dm_crypt_request *dmreq)
{
	__be64 val;

	memset(iv, 0, cc->iv_size - sizeof(u64)); /* rest is cleared below */

	val = cpu_to_be64(((u64)dmreq->iv_sector << cc->iv_gen_private.benbi.shift) + 1);
	put_unaligned(val, (__be64 *)(iv + cc->iv_size - sizeof(u64)));

	return 0;
}

static int crypt_iv_null_gen(struct crypt_config *cc, u8 *iv,
			     struct dm_crypt_request *dmreq)
{
	memset(iv, 0, cc->iv_size);

	return 0;
}

static void crypt_iv_lmk_dtr(struct crypt_config *cc)
{
	struct iv_lmk_private *lmk = &cc->iv_gen_private.lmk;

	if (lmk->hash_tfm && !IS_ERR(lmk->hash_tfm))
		crypto_free_shash(lmk->hash_tfm);
	lmk->hash_tfm = NULL;

	kzfree(lmk->seed);
	lmk->seed = NULL;
}

static int crypt_iv_lmk_ctr(struct crypt_config *cc, struct dm_target *ti,
			    const char *opts)
{
	struct iv_lmk_private *lmk = &cc->iv_gen_private.lmk;

	lmk->hash_tfm = crypto_alloc_shash("md5", 0, 0);
	if (IS_ERR(lmk->hash_tfm)) {
		ti->error = "Error initializing LMK hash";
		return PTR_ERR(lmk->hash_tfm);
	}

	/* No seed in LMK version 2 */
	if (cc->key_parts == cc->tfms_count) {
		lmk->seed = NULL;
		return 0;
	}

	lmk->seed = kzalloc(LMK_SEED_SIZE, GFP_KERNEL);
	if (!lmk->seed) {
		crypt_iv_lmk_dtr(cc);
		ti->error = "Error kmallocing seed storage in LMK";
		return -ENOMEM;
	}

	return 0;
}

static int crypt_iv_lmk_init(struct crypt_config *cc)
{
	struct iv_lmk_private *lmk = &cc->iv_gen_private.lmk;
	int subkey_size = cc->key_size / cc->key_parts;

	/* LMK seed is on the position of LMK_KEYS + 1 key */
	if (lmk->seed)
		memcpy(lmk->seed, cc->key + (cc->tfms_count * subkey_size),
		       crypto_shash_digestsize(lmk->hash_tfm));

	return 0;
}

static int crypt_iv_lmk_wipe(struct crypt_config *cc)
{
	struct iv_lmk_private *lmk = &cc->iv_gen_private.lmk;

	if (lmk->seed)
		memset(lmk->seed, 0, LMK_SEED_SIZE);

	return 0;
}

static int crypt_iv_lmk_one(struct crypt_config *cc, u8 *iv,
			    struct dm_crypt_request *dmreq,
			    u8 *data)
{
	struct iv_lmk_private *lmk = &cc->iv_gen_private.lmk;
	struct {
		struct shash_desc desc;
		char ctx[crypto_shash_descsize(lmk->hash_tfm)];
	} sdesc;
	struct md5_state md5state;
	u32 buf[4];
	int i, r;

	sdesc.desc.tfm = lmk->hash_tfm;
	sdesc.desc.flags = CRYPTO_TFM_REQ_MAY_SLEEP;

	r = crypto_shash_init(&sdesc.desc);
	if (r)
		return r;

	if (lmk->seed) {
		r = crypto_shash_update(&sdesc.desc, lmk->seed, LMK_SEED_SIZE);
		if (r)
			return r;
	}

	/* Sector is always 512B, block size 16, add data of blocks 1-31 */
	r = crypto_shash_update(&sdesc.desc, data + 16, 16 * 31);
	if (r)
		return r;

	/* Sector is cropped to 56 bits here */
	buf[0] = cpu_to_le32(dmreq->iv_sector & 0xFFFFFFFF);
	buf[1] = cpu_to_le32((((u64)dmreq->iv_sector >> 32) & 0x00FFFFFF) | 0x80000000);
	buf[2] = cpu_to_le32(4024);
	buf[3] = 0;
	r = crypto_shash_update(&sdesc.desc, (u8 *)buf, sizeof(buf));
	if (r)
		return r;

	/* No MD5 padding here */
	r = crypto_shash_export(&sdesc.desc, &md5state);
	if (r)
		return r;

	for (i = 0; i < MD5_HASH_WORDS; i++)
		__cpu_to_le32s(&md5state.hash[i]);
	memcpy(iv, &md5state.hash, cc->iv_size);

	return 0;
}

static int crypt_iv_lmk_gen(struct crypt_config *cc, u8 *iv,
			    struct dm_crypt_request *dmreq)
{
	u8 *src;
	int r = 0;

	if (bio_data_dir(dmreq->ctx->bio_in) == WRITE) {
		src = kmap_atomic(sg_page(&dmreq->sg_in));
		r = crypt_iv_lmk_one(cc, iv, dmreq, src + dmreq->sg_in.offset);
		kunmap_atomic(src);
	} else
		memset(iv, 0, cc->iv_size);

	return r;
}

static int crypt_iv_lmk_post(struct crypt_config *cc, u8 *iv,
			     struct dm_crypt_request *dmreq)
{
	u8 *dst;
	int r;

	if (bio_data_dir(dmreq->ctx->bio_in) == WRITE)
		return 0;

	dst = kmap_atomic(sg_page(&dmreq->sg_out));
	r = crypt_iv_lmk_one(cc, iv, dmreq, dst + dmreq->sg_out.offset);

	/* Tweak the first block of plaintext sector */
	if (!r)
		crypto_xor(dst + dmreq->sg_out.offset, iv, cc->iv_size);

	kunmap_atomic(dst);
	return r;
}

static struct crypt_iv_operations crypt_iv_plain_ops = {
	.generator = crypt_iv_plain_gen
};

static struct crypt_iv_operations crypt_iv_plain64_ops = {
	.generator = crypt_iv_plain64_gen
};

static struct crypt_iv_operations crypt_iv_essiv_ops = {
	.ctr       = crypt_iv_essiv_ctr,
	.dtr       = crypt_iv_essiv_dtr,
	.init      = crypt_iv_essiv_init,
	.wipe      = crypt_iv_essiv_wipe,
	.generator = crypt_iv_essiv_gen
};

static struct crypt_iv_operations crypt_iv_benbi_ops = {
	.ctr	   = crypt_iv_benbi_ctr,
	.dtr	   = crypt_iv_benbi_dtr,
	.generator = crypt_iv_benbi_gen
};

static struct crypt_iv_operations crypt_iv_null_ops = {
	.generator = crypt_iv_null_gen
};

static struct crypt_iv_operations crypt_iv_lmk_ops = {
	.ctr	   = crypt_iv_lmk_ctr,
	.dtr	   = crypt_iv_lmk_dtr,
	.init	   = crypt_iv_lmk_init,
	.wipe	   = crypt_iv_lmk_wipe,
	.generator = crypt_iv_lmk_gen,
	.post	   = crypt_iv_lmk_post
};

static void crypt_convert_init(struct crypt_config *cc,
			       struct convert_context *ctx,
			       struct bio *bio_out, struct bio *bio_in,
			       sector_t sector)
{
	ctx->bio_in = bio_in;
	ctx->bio_out = bio_out;
	ctx->offset_in = 0;
	ctx->offset_out = 0;
	ctx->idx_in = bio_in ? bio_in->bi_idx : 0;
	ctx->idx_out = bio_out ? bio_out->bi_idx : 0;
	ctx->sector = sector + cc->iv_offset;
	init_completion(&ctx->restart);
}

static struct dm_crypt_request *dmreq_of_req(struct crypt_config *cc,
					     struct ablkcipher_request *req)
{
	return (struct dm_crypt_request *)((char *)req + cc->dmreq_start);
}

static struct ablkcipher_request *req_of_dmreq(struct crypt_config *cc,
					       struct dm_crypt_request *dmreq)
{
	return (struct ablkcipher_request *)((char *)dmreq - cc->dmreq_start);
}

static u8 *iv_of_dmreq(struct crypt_config *cc,
		       struct dm_crypt_request *dmreq)
{
	return (u8 *)ALIGN((unsigned long)(dmreq + 1),
		crypto_ablkcipher_alignmask(any_tfm(cc)) + 1);
}

static int crypt_convert_block(struct crypt_config *cc,
			       struct convert_context *ctx,
			       struct ablkcipher_request *req)
{
	struct bio_vec *bv_in = bio_iovec_idx(ctx->bio_in, ctx->idx_in);
	struct bio_vec *bv_out = bio_iovec_idx(ctx->bio_out, ctx->idx_out);
	struct dm_crypt_request *dmreq;
	u8 *iv;
	int r = 0;

	dmreq = dmreq_of_req(cc, req);
	iv = iv_of_dmreq(cc, dmreq);

	dmreq->iv_sector = ctx->sector;
	dmreq->ctx = ctx;
	sg_init_table(&dmreq->sg_in, 1);
	sg_set_page(&dmreq->sg_in, bv_in->bv_page, 1 << SECTOR_SHIFT,
		    bv_in->bv_offset + ctx->offset_in);

	sg_init_table(&dmreq->sg_out, 1);
	sg_set_page(&dmreq->sg_out, bv_out->bv_page, 1 << SECTOR_SHIFT,
		    bv_out->bv_offset + ctx->offset_out);

	ctx->offset_in += 1 << SECTOR_SHIFT;
	if (ctx->offset_in >= bv_in->bv_len) {
		ctx->offset_in = 0;
		ctx->idx_in++;
	}

	ctx->offset_out += 1 << SECTOR_SHIFT;
	if (ctx->offset_out >= bv_out->bv_len) {
		ctx->offset_out = 0;
		ctx->idx_out++;
	}

	if (cc->iv_gen_ops) {
		r = cc->iv_gen_ops->generator(cc, iv, dmreq);
		if (r < 0)
			return r;
	}

	ablkcipher_request_set_crypt(req, &dmreq->sg_in, &dmreq->sg_out,
				     1 << SECTOR_SHIFT, iv);

	if (bio_data_dir(ctx->bio_in) == WRITE)
		r = crypto_ablkcipher_encrypt(req);
	else
		r = crypto_ablkcipher_decrypt(req);

	if (!r && cc->iv_gen_ops && cc->iv_gen_ops->post)
		r = cc->iv_gen_ops->post(cc, iv, dmreq);

	return r;
}

static void kcryptd_async_done(struct crypto_async_request *async_req,
			       int error);

static void crypt_alloc_req(struct crypt_config *cc,
			    struct convert_context *ctx)
{
	unsigned key_index = ctx->sector & (cc->tfms_count - 1);

	if (!ctx->req)
		ctx->req = mempool_alloc(cc->req_pool, GFP_NOIO);

	ablkcipher_request_set_tfm(ctx->req, cc->tfms[key_index]);
	ablkcipher_request_set_callback(ctx->req,
	    CRYPTO_TFM_REQ_MAY_BACKLOG | CRYPTO_TFM_REQ_MAY_SLEEP,
	    kcryptd_async_done, dmreq_of_req(cc, ctx->req));
}

/*
 * Encrypt / decrypt data from one bio to another one (can be the same one)
 */
static int crypt_convert(struct crypt_config *cc,
			 struct convert_context *ctx)
{
	int r;

	atomic_set(&ctx->pending, 1);

	while(ctx->idx_in < ctx->bio_in->bi_vcnt &&
	      ctx->idx_out < ctx->bio_out->bi_vcnt) {

		crypt_alloc_req(cc, ctx);

		atomic_inc(&ctx->pending);

		r = crypt_convert_block(cc, ctx, ctx->req);

		switch (r) {
		/* async */
		case -EINPROGRESS:
		case -EBUSY:
			wait_for_completion(&ctx->restart);
			INIT_COMPLETION(ctx->restart);
<<<<<<< HEAD
			/* fall through*/
		case -EINPROGRESS:
			ctx->req = NULL;
=======
			this_cc->req = NULL;
>>>>>>> 8d1988f8
			ctx->sector++;
			continue;

		/* sync */
		case 0:
			atomic_dec(&ctx->pending);
			ctx->sector++;
			cond_resched();
			continue;

		/* error */
		default:
			atomic_dec(&ctx->pending);
			return r;
		}
	}

	return 0;
}

static void dm_crypt_bio_destructor(struct bio *bio)
{
	struct dm_crypt_io *io = bio->bi_private;
	struct crypt_config *cc = io->target->private;

	bio_free(bio, cc->bs);
}

/*
 * Generate a new unfragmented bio with the given size
 * This should never violate the device limitations
 * May return a smaller bio when running out of pages, indicated by
 * *out_of_pages set to 1.
 */
static struct bio *crypt_alloc_buffer(struct dm_crypt_io *io, unsigned size,
				      unsigned *out_of_pages)
{
	struct crypt_config *cc = io->target->private;
	struct bio *clone;
	unsigned int nr_iovecs = (size + PAGE_SIZE - 1) >> PAGE_SHIFT;
	gfp_t gfp_mask = GFP_NOIO | __GFP_HIGHMEM;
	unsigned i, len;
	struct page *page;

	clone = bio_alloc_bioset(GFP_NOIO, nr_iovecs, cc->bs);
	if (!clone)
		return NULL;

	clone_init(io, clone);
	*out_of_pages = 0;

	for (i = 0; i < nr_iovecs; i++) {
		page = mempool_alloc(cc->page_pool, gfp_mask);
		if (!page) {
			*out_of_pages = 1;
			break;
		}

		/*
		 * If additional pages cannot be allocated without waiting,
		 * return a partially-allocated bio.  The caller will then try
		 * to allocate more bios while submitting this partial bio.
		 */
		gfp_mask = (gfp_mask | __GFP_NOWARN) & ~__GFP_WAIT;

		len = (size > PAGE_SIZE) ? PAGE_SIZE : size;

		if (!bio_add_page(clone, page, len, 0)) {
			mempool_free(page, cc->page_pool);
			break;
		}

		size -= len;
	}

	if (!clone->bi_size) {
		bio_put(clone);
		return NULL;
	}

	return clone;
}

static void crypt_free_buffer_pages(struct crypt_config *cc, struct bio *clone)
{
	unsigned int i;
	struct bio_vec *bv;

	for (i = 0; i < clone->bi_vcnt; i++) {
		bv = bio_iovec_idx(clone, i);
		BUG_ON(!bv->bv_page);
		mempool_free(bv->bv_page, cc->page_pool);
		bv->bv_page = NULL;
	}
}

static struct dm_crypt_io *crypt_io_alloc(struct dm_target *ti,
					  struct bio *bio, sector_t sector)
{
	struct crypt_config *cc = ti->private;
	struct dm_crypt_io *io;

	io = mempool_alloc(cc->io_pool, GFP_NOIO);
	io->target = ti;
	io->base_bio = bio;
	io->sector = sector;
	io->error = 0;
	io->base_io = NULL;
	io->ctx.req = NULL;
	atomic_set(&io->pending, 0);

	return io;
}

static void crypt_inc_pending(struct dm_crypt_io *io)
{
	atomic_inc(&io->pending);
}

/*
 * One of the bios was finished. Check for completion of
 * the whole request and correctly clean up the buffer.
 * If base_io is set, wait for the last fragment to complete.
 */
static void crypt_dec_pending(struct dm_crypt_io *io)
{
	struct crypt_config *cc = io->target->private;
	struct bio *base_bio = io->base_bio;
	struct dm_crypt_io *base_io = io->base_io;
	int error = io->error;

	if (!atomic_dec_and_test(&io->pending))
		return;

		if (io->ctx.req)
		mempool_free(io->ctx.req, cc->req_pool);
	mempool_free(io, cc->io_pool);

	if (likely(!base_io))
		bio_endio(base_bio, error);
	else {
		if (error && !base_io->error)
			base_io->error = error;
		crypt_dec_pending(base_io);
	}
}

/*
 * kcryptd/kcryptd_io:
 *
 * Needed because it would be very unwise to do decryption in an
 * interrupt context.
 *
 * kcryptd performs the actual encryption or decryption.
 *
 * kcryptd_io performs the IO submission.
 *
 * They must be separated as otherwise the final stages could be
 * starved by new requests which can block in the first stages due
 * to memory allocation.
 *
 * The work is done per CPU global for all dm-crypt instances.
 * They should not depend on each other and do not block.
 */
static void crypt_endio(struct bio *clone, int error)
{
	struct dm_crypt_io *io = clone->bi_private;
	struct crypt_config *cc = io->target->private;
	unsigned rw = bio_data_dir(clone);

	if (unlikely(!bio_flagged(clone, BIO_UPTODATE) && !error))
		error = -EIO;

	/*
	 * free the processed pages
	 */
	if (rw == WRITE)
		crypt_free_buffer_pages(cc, clone);

	bio_put(clone);

	if (rw == READ && !error) {
		kcryptd_queue_crypt(io);
		return;
	}

	if (unlikely(error))
		io->error = error;

	crypt_dec_pending(io);
}

static void clone_init(struct dm_crypt_io *io, struct bio *clone)
{
	struct crypt_config *cc = io->target->private;

	clone->bi_private = io;
	clone->bi_end_io  = crypt_endio;
	clone->bi_bdev    = cc->dev->bdev;
	clone->bi_rw      = io->base_bio->bi_rw;
	clone->bi_destructor = dm_crypt_bio_destructor;
}

static int kcryptd_io_read(struct dm_crypt_io *io, gfp_t gfp)
{
	struct crypt_config *cc = io->target->private;
	struct bio *base_bio = io->base_bio;
	struct bio *clone;

	/*
	 * The block layer might modify the bvec array, so always
	 * copy the required bvecs because we need the original
	 * one in order to decrypt the whole bio data *afterwards*.
	 */
	clone = bio_alloc_bioset(gfp, bio_segments(base_bio), cc->bs);
	if (!clone)
		return 1;

	crypt_inc_pending(io);

	clone_init(io, clone);
	clone->bi_idx = 0;
	clone->bi_vcnt = bio_segments(base_bio);
	clone->bi_size = base_bio->bi_size;
	clone->bi_sector = cc->start + io->sector;
	memcpy(clone->bi_io_vec, bio_iovec(base_bio),
	       sizeof(struct bio_vec) * clone->bi_vcnt);

	generic_make_request(clone);
	return 0;
}

static void kcryptd_io_write(struct dm_crypt_io *io)
{
	struct bio *clone = io->ctx.bio_out;
	generic_make_request(clone);
}

static void kcryptd_io(struct work_struct *work)
{
	struct dm_crypt_io *io = container_of(work, struct dm_crypt_io, work);

	if (bio_data_dir(io->base_bio) == READ) {
		crypt_inc_pending(io);
		if (kcryptd_io_read(io, GFP_NOIO))
			io->error = -ENOMEM;
		crypt_dec_pending(io);
	} else
		kcryptd_io_write(io);
}

static void kcryptd_queue_io(struct dm_crypt_io *io)
{
	struct crypt_config *cc = io->target->private;

	INIT_WORK(&io->work, kcryptd_io);
	queue_work(cc->io_queue, &io->work);
}

static void kcryptd_crypt_write_io_submit(struct dm_crypt_io *io, int async)
{
	struct bio *clone = io->ctx.bio_out;
	struct crypt_config *cc = io->target->private;

	if (unlikely(io->error < 0)) {
		crypt_free_buffer_pages(cc, clone);
		bio_put(clone);
		crypt_dec_pending(io);
		return;
	}

	/* crypt_convert should have filled the clone bio */
	BUG_ON(io->ctx.idx_out < clone->bi_vcnt);

	clone->bi_sector = cc->start + io->sector;

	if (async)
		kcryptd_queue_io(io);
	else
		generic_make_request(clone);
}

static void kcryptd_crypt_write_convert(struct dm_crypt_io *io)
{
	struct crypt_config *cc = io->target->private;
	struct bio *clone;
	struct dm_crypt_io *new_io;
	int crypt_finished;
	unsigned out_of_pages = 0;
	unsigned remaining = io->base_bio->bi_size;
	sector_t sector = io->sector;
	int r;

	/*
	 * Prevent io from disappearing until this function completes.
	 */
	crypt_inc_pending(io);
	crypt_convert_init(cc, &io->ctx, NULL, io->base_bio, sector);

	/*
	 * The allocated buffers can be smaller than the whole bio,
	 * so repeat the whole process until all the data can be handled.
	 */
	while (remaining) {
		clone = crypt_alloc_buffer(io, remaining, &out_of_pages);
		if (unlikely(!clone)) {
			io->error = -ENOMEM;
			break;
		}

		io->ctx.bio_out = clone;
		io->ctx.idx_out = 0;

		remaining -= clone->bi_size;
		sector += bio_sectors(clone);

		crypt_inc_pending(io);

		r = crypt_convert(cc, &io->ctx);
		if (r < 0)
			io->error = -EIO;

		crypt_finished = atomic_dec_and_test(&io->ctx.pending);

		/* Encryption was already finished, submit io now */
		if (crypt_finished) {
			kcryptd_crypt_write_io_submit(io, 0);

			/*
			 * If there was an error, do not try next fragments.
			 * For async, error is processed in async handler.
			 */
			if (unlikely(r < 0))
				break;

			io->sector = sector;
		}

		/*
		 * Out of memory -> run queues
		 * But don't wait if split was due to the io size restriction
		 */
		if (unlikely(out_of_pages))
			congestion_wait(BLK_RW_ASYNC, HZ/100);

		/*
		 * With async crypto it is unsafe to share the crypto context
		 * between fragments, so switch to a new dm_crypt_io structure.
		 */
		if (unlikely(!crypt_finished && remaining)) {
			new_io = crypt_io_alloc(io->target, io->base_bio,
						sector);
			crypt_inc_pending(new_io);
			crypt_convert_init(cc, &new_io->ctx, NULL,
					   io->base_bio, sector);
			new_io->ctx.idx_in = io->ctx.idx_in;
			new_io->ctx.offset_in = io->ctx.offset_in;

			/*
			 * Fragments after the first use the base_io
			 * pending count.
			 */
			if (!io->base_io)
				new_io->base_io = io;
			else {
				new_io->base_io = io->base_io;
				crypt_inc_pending(io->base_io);
				crypt_dec_pending(io);
			}

			io = new_io;
		}
	}

	crypt_dec_pending(io);
}

static void kcryptd_crypt_read_done(struct dm_crypt_io *io)
{
	crypt_dec_pending(io);
}

static void kcryptd_crypt_read_convert(struct dm_crypt_io *io)
{
	struct crypt_config *cc = io->target->private;
	int r = 0;

	crypt_inc_pending(io);

	crypt_convert_init(cc, &io->ctx, io->base_bio, io->base_bio,
			   io->sector);

	r = crypt_convert(cc, &io->ctx);
	if (r < 0)
		io->error = -EIO;

	if (atomic_dec_and_test(&io->ctx.pending))
		kcryptd_crypt_read_done(io);

	crypt_dec_pending(io);
}

static void kcryptd_async_done(struct crypto_async_request *async_req,
			       int error)
{
	struct dm_crypt_request *dmreq = async_req->data;
	struct convert_context *ctx = dmreq->ctx;
	struct dm_crypt_io *io = container_of(ctx, struct dm_crypt_io, ctx);
	struct crypt_config *cc = io->target->private;

	if (error == -EINPROGRESS)
		return;

	if (!error && cc->iv_gen_ops && cc->iv_gen_ops->post)
		error = cc->iv_gen_ops->post(cc, iv_of_dmreq(cc, dmreq), dmreq);

	if (error < 0)
		io->error = -EIO;

	mempool_free(req_of_dmreq(cc, dmreq), cc->req_pool);

	if (!atomic_dec_and_test(&ctx->pending))
		goto done;

	if (bio_data_dir(io->base_bio) == READ)
		kcryptd_crypt_read_done(io);
	else
		kcryptd_crypt_write_io_submit(io, 1);
done:
	if (!completion_done(&ctx->restart))
		complete(&ctx->restart);
}

static void kcryptd_crypt(struct work_struct *work)
{
	struct dm_crypt_io *io = container_of(work, struct dm_crypt_io, work);

	if (bio_data_dir(io->base_bio) == READ)
		kcryptd_crypt_read_convert(io);
	else
		kcryptd_crypt_write_convert(io);
}

static void kcryptd_queue_crypt(struct dm_crypt_io *io)
{
	struct crypt_config *cc = io->target->private;

	INIT_WORK(&io->work, kcryptd_crypt);
	queue_work(cc->crypt_queue, &io->work);
}

/*
 * Decode key from its hex representation
 */
static int crypt_decode_key(u8 *key, char *hex, unsigned int size)
{
	char buffer[3];
	char *endp;
	unsigned int i;

	buffer[2] = '\0';

	for (i = 0; i < size; i++) {
		buffer[0] = *hex++;
		buffer[1] = *hex++;

		key[i] = (u8)simple_strtoul(buffer, &endp, 16);

		if (endp != &buffer[2])
			return -EINVAL;
	}

	if (*hex != '\0')
		return -EINVAL;

	return 0;
}

static void crypt_free_tfms(struct crypt_config *cc)
{
	unsigned i;

	if (!cc->tfms)
		return;
		
	for (i = 0; i < cc->tfms_count; i++)
		if (cc->tfms[i] && !IS_ERR(cc->tfms[i])) {
			crypto_free_ablkcipher(cc->tfms[i]);
			cc->tfms[i] = NULL;
		}
	kfree(cc->tfms);
	cc->tfms = NULL;
}

static int crypt_alloc_tfms(struct crypt_config *cc, char *ciphermode)
{
	unsigned i;
	int err;

	cc->tfms = kmalloc(cc->tfms_count * sizeof(struct crypto_ablkcipher *),
			   GFP_KERNEL);
	if (!cc->tfms)
		return -ENOMEM;
		
	for (i = 0; i < cc->tfms_count; i++) {
		cc->tfms[i] = crypto_alloc_ablkcipher(ciphermode, 0, 0);
		if (IS_ERR(cc->tfms[i])) {
			err = PTR_ERR(cc->tfms[i]);
			crypt_free_tfms(cc);
			return err;
		}
	}

	return 0;
}

static int crypt_setkey_allcpus(struct crypt_config *cc)
{
	unsigned subkey_size = cc->key_size >> ilog2(cc->tfms_count);
	int err = 0, i, r;

	for (i = 0; i < cc->tfms_count; i++) {
		r = crypto_ablkcipher_setkey(cc->tfms[i],
					     cc->key + (i * subkey_size),
					     subkey_size);
		if (r)
			err = r;
	}

	return err;
}

static int crypt_set_key(struct crypt_config *cc, char *key)
{
	int r = -EINVAL;
	int key_string_len = strlen(key);

	/* The key size may not be changed. */
	if (cc->key_size != (key_string_len >> 1))
		goto out;

	/* Hyphen (which gives a key_size of zero) means there is no key. */
	if (!cc->key_size && strcmp(key, "-"))
		goto out;

	if (cc->key_size && crypt_decode_key(cc->key, key, cc->key_size) < 0)
		goto out;

	set_bit(DM_CRYPT_KEY_VALID, &cc->flags);

	r = crypt_setkey_allcpus(cc);

out:
	/* Hex key string not needed after here, so wipe it. */
	memset(key, '0', key_string_len);

	return r;
}

static int crypt_wipe_key(struct crypt_config *cc)
{
	clear_bit(DM_CRYPT_KEY_VALID, &cc->flags);
	memset(&cc->key, 0, cc->key_size * sizeof(u8));

	return crypt_setkey_allcpus(cc);
}

static void crypt_dtr(struct dm_target *ti)
{
	struct crypt_config *cc = ti->private;

	ti->private = NULL;

	if (!cc)
		return;

	if (cc->io_queue)
		destroy_workqueue(cc->io_queue);
	if (cc->crypt_queue)
		destroy_workqueue(cc->crypt_queue);

	crypt_free_tfms(cc);
		
	if (cc->bs)
		bioset_free(cc->bs);

	if (cc->page_pool)
		mempool_destroy(cc->page_pool);
	if (cc->req_pool)
		mempool_destroy(cc->req_pool);
	if (cc->io_pool)
		mempool_destroy(cc->io_pool);

	if (cc->iv_gen_ops && cc->iv_gen_ops->dtr)
		cc->iv_gen_ops->dtr(cc);

	if (cc->dev)
		dm_put_device(ti, cc->dev);

	kzfree(cc->cipher);
	kzfree(cc->cipher_string);

	/* Must zero key material before freeing */
	kzfree(cc);
}

static int crypt_ctr_cipher(struct dm_target *ti,
			    char *cipher_in, char *key)
{
	struct crypt_config *cc = ti->private;
	char *tmp, *cipher, *chainmode, *ivmode, *ivopts, *keycount;
	char *cipher_api = NULL;
	int ret = -EINVAL;
	char dummy;

	/* Convert to crypto api definition? */
	if (strchr(cipher_in, '(')) {
		ti->error = "Bad cipher specification";
		return -EINVAL;
	}

	cc->cipher_string = kstrdup(cipher_in, GFP_KERNEL);
	if (!cc->cipher_string)
		goto bad_mem;

	/*
	 * Legacy dm-crypt cipher specification
	 * cipher[:keycount]-mode-iv:ivopts
	 */
	tmp = cipher_in;
	keycount = strsep(&tmp, "-");
	cipher = strsep(&keycount, ":");

	if (!keycount)
		cc->tfms_count = 1;
	else if (sscanf(keycount, "%u%c", &cc->tfms_count, &dummy) != 1 ||
		 !is_power_of_2(cc->tfms_count)) {
		ti->error = "Bad cipher key count specification";
		return -EINVAL;
	}
	cc->key_parts = cc->tfms_count;

	cc->cipher = kstrdup(cipher, GFP_KERNEL);
	if (!cc->cipher)
		goto bad_mem;

	chainmode = strsep(&tmp, "-");
	ivopts = strsep(&tmp, "-");
	ivmode = strsep(&ivopts, ":");

	if (tmp)
		DMWARN("Ignoring unexpected additional cipher options");

	/*
	 * For compatibility with the original dm-crypt mapping format, if
	 * only the cipher name is supplied, use cbc-plain.
	 */
	if (!chainmode || (!strcmp(chainmode, "plain") && !ivmode)) {
		chainmode = "cbc";
		ivmode = "plain";
	}

	if (strcmp(chainmode, "ecb") && !ivmode) {
		ti->error = "IV mechanism required";
		return -EINVAL;
	}

	cipher_api = kmalloc(CRYPTO_MAX_ALG_NAME, GFP_KERNEL);
	if (!cipher_api)
		goto bad_mem;

	ret = snprintf(cipher_api, CRYPTO_MAX_ALG_NAME,
		       "%s(%s)", chainmode, cipher);
	if (ret < 0) {
		kfree(cipher_api);
		goto bad_mem;
	}

	/* Allocate cipher */
	ret = crypt_alloc_tfms(cc, cipher_api);
	if (ret < 0) {
		ti->error = "Error allocating crypto tfm";
		goto bad;
	}

	/* Initialize and set key */
	ret = crypt_set_key(cc, key);
	if (ret < 0) {
		ti->error = "Error decoding and setting key";
		goto bad;
	}

	/* Initialize IV */
	cc->iv_size = crypto_ablkcipher_ivsize(any_tfm(cc));
	if (cc->iv_size)
		/* at least a 64 bit sector number should fit in our buffer */
		cc->iv_size = max(cc->iv_size,
				  (unsigned int)(sizeof(u64) / sizeof(u8)));
	else if (ivmode) {
		DMWARN("Selected cipher does not support IVs");
		ivmode = NULL;
	}

	/* Choose ivmode, see comments at iv code. */
	if (ivmode == NULL)
		cc->iv_gen_ops = NULL;
	else if (strcmp(ivmode, "plain") == 0)
		cc->iv_gen_ops = &crypt_iv_plain_ops;
	else if (strcmp(ivmode, "plain64") == 0)
		cc->iv_gen_ops = &crypt_iv_plain64_ops;
	else if (strcmp(ivmode, "essiv") == 0)
		cc->iv_gen_ops = &crypt_iv_essiv_ops;
	else if (strcmp(ivmode, "benbi") == 0)
		cc->iv_gen_ops = &crypt_iv_benbi_ops;
	else if (strcmp(ivmode, "null") == 0)
		cc->iv_gen_ops = &crypt_iv_null_ops;
	else if (strcmp(ivmode, "lmk") == 0) {
		cc->iv_gen_ops = &crypt_iv_lmk_ops;
		/* Version 2 and 3 is recognised according
		 * to length of provided multi-key string.
		 * If present (version 3), last key is used as IV seed.
		 */
		if (cc->key_size % cc->key_parts)
			cc->key_parts++;
	} else {
		ret = -EINVAL;
		ti->error = "Invalid IV mode";
		goto bad;
	}

	/* Allocate IV */
	if (cc->iv_gen_ops && cc->iv_gen_ops->ctr) {
		ret = cc->iv_gen_ops->ctr(cc, ti, ivopts);
		if (ret < 0) {
			ti->error = "Error creating IV";
			goto bad;
		}
	}

	/* Initialize IV (set keys for ESSIV etc) */
	if (cc->iv_gen_ops && cc->iv_gen_ops->init) {
		ret = cc->iv_gen_ops->init(cc);
		if (ret < 0) {
			ti->error = "Error initialising IV";
			goto bad;
		}
	}

	ret = 0;
bad:
	kfree(cipher_api);
	return ret;

bad_mem:
	ti->error = "Cannot allocate cipher strings";
	return -ENOMEM;
}

/*
 * Construct an encryption mapping:
 * <cipher> <key> <iv_offset> <dev_path> <start>
 */
static int crypt_ctr(struct dm_target *ti, unsigned int argc, char **argv)
{
	struct crypt_config *cc;
	unsigned int key_size, opt_params;
	unsigned long long tmpll;
	int ret;
	size_t iv_size_padding;
	struct dm_arg_set as;
	const char *opt_string;
	char dummy;

	static struct dm_arg _args[] = {
		{0, 1, "Invalid number of feature args"},
	};

	if (argc < 5) {
		ti->error = "Not enough arguments";
		return -EINVAL;
	}

	key_size = strlen(argv[1]) >> 1;

	cc = kzalloc(sizeof(*cc) + key_size * sizeof(u8), GFP_KERNEL);
	if (!cc) {
		ti->error = "Cannot allocate encryption context";
		return -ENOMEM;
	}
	cc->key_size = key_size;

	ti->private = cc;
	ret = crypt_ctr_cipher(ti, argv[0], argv[1]);
	if (ret < 0)
		goto bad;

	ret = -ENOMEM;
	cc->io_pool = mempool_create_slab_pool(MIN_IOS, _crypt_io_pool);
	if (!cc->io_pool) {
		ti->error = "Cannot allocate crypt io mempool";
		goto bad;
	}

	cc->dmreq_start = sizeof(struct ablkcipher_request);
	cc->dmreq_start += crypto_ablkcipher_reqsize(any_tfm(cc));
	cc->dmreq_start = ALIGN(cc->dmreq_start, __alignof__(struct dm_crypt_request));

	if (crypto_ablkcipher_alignmask(any_tfm(cc)) < CRYPTO_MINALIGN) {
		/* Allocate the padding exactly */
		iv_size_padding = -(cc->dmreq_start + sizeof(struct dm_crypt_request))
				& crypto_ablkcipher_alignmask(any_tfm(cc));
	} else {
		/*
		 * If the cipher requires greater alignment than kmalloc
		 * alignment, we don't know the exact position of the
		 * initialization vector. We must assume worst case.
		 */
		iv_size_padding = crypto_ablkcipher_alignmask(any_tfm(cc));
	}

	cc->req_pool = mempool_create_kmalloc_pool(MIN_IOS, cc->dmreq_start +
			sizeof(struct dm_crypt_request) + iv_size_padding + cc->iv_size);
	if (!cc->req_pool) {
		ti->error = "Cannot allocate crypt request mempool";
		goto bad;
	}

	cc->page_pool = mempool_create_page_pool(MIN_POOL_PAGES, 0);
	if (!cc->page_pool) {
		ti->error = "Cannot allocate page mempool";
		goto bad;
	}

	cc->bs = bioset_create(MIN_IOS, 0);
	if (!cc->bs) {
		ti->error = "Cannot allocate crypt bioset";
		goto bad;
	}

	ret = -EINVAL;
	if (sscanf(argv[2], "%llu%c", &tmpll, &dummy) != 1) {
		ti->error = "Invalid iv_offset sector";
		goto bad;
	}
	cc->iv_offset = tmpll;

	if (dm_get_device(ti, argv[3], dm_table_get_mode(ti->table), &cc->dev)) {
		ti->error = "Device lookup failed";
		goto bad;
	}

	if (sscanf(argv[4], "%llu%c", &tmpll, &dummy) != 1) {
		ti->error = "Invalid device sector";
		goto bad;
	}
	cc->start = tmpll;

	argv += 5;
	argc -= 5;

	/* Optional parameters */
	if (argc) {
		as.argc = argc;
		as.argv = argv;

		ret = dm_read_arg_group(_args, &as, &opt_params, &ti->error);
		if (ret)
			goto bad;

		opt_string = dm_shift_arg(&as);

		if (opt_params == 1 && opt_string &&
		    !strcasecmp(opt_string, "allow_discards"))
			ti->num_discard_requests = 1;
		else if (opt_params) {
			ret = -EINVAL;
			ti->error = "Invalid feature arguments";
			goto bad;
		}
	}

	ret = -ENOMEM;
	cc->io_queue = alloc_workqueue("kcryptd_io",
				       WQ_NON_REENTRANT|
				       WQ_MEM_RECLAIM,
				       1);
	if (!cc->io_queue) {
		ti->error = "Couldn't create kcryptd io queue";
		goto bad;
	}

	cc->crypt_queue = alloc_workqueue("kcryptd",
					  WQ_NON_REENTRANT|
					  WQ_CPU_INTENSIVE|
					  WQ_MEM_RECLAIM,
					  1);
	if (!cc->crypt_queue) {
		ti->error = "Couldn't create kcryptd queue";
		goto bad;
	}

	ti->num_flush_requests = 1;
	ti->discard_zeroes_data_unsupported = 1;

	return 0;

bad:
	crypt_dtr(ti);
	return ret;
}

static int crypt_map(struct dm_target *ti, struct bio *bio,
		     union map_info *map_context)
{
	struct dm_crypt_io *io;
	struct crypt_config *cc;

	/*
	 * If bio is REQ_FLUSH or REQ_DISCARD, just bypass crypt queues.
	 * - for REQ_FLUSH device-mapper core ensures that no IO is in-flight
	 * - for REQ_DISCARD caller must use flush if IO ordering matters
	 */
	if (unlikely(bio->bi_rw & (REQ_FLUSH | REQ_DISCARD))) {
		cc = ti->private;
		bio->bi_bdev = cc->dev->bdev;
		if (bio_sectors(bio))
			bio->bi_sector = cc->start + dm_target_offset(ti, bio->bi_sector);
		return DM_MAPIO_REMAPPED;
	}

	io = crypt_io_alloc(ti, bio, dm_target_offset(ti, bio->bi_sector));

	if (bio_data_dir(io->base_bio) == READ) {
		if (kcryptd_io_read(io, GFP_NOWAIT))
			kcryptd_queue_io(io);
	} else
		kcryptd_queue_crypt(io);

	return DM_MAPIO_SUBMITTED;
}

static void crypt_status(struct dm_target *ti, status_type_t type,
			 char *result, unsigned int maxlen)
{
	struct crypt_config *cc = ti->private;
	unsigned i, sz = 0;

	switch (type) {
	case STATUSTYPE_INFO:
		result[0] = '\0';
		break;

	case STATUSTYPE_TABLE:
		DMEMIT("%s ", cc->cipher_string);

		if (cc->key_size > 0)
			for (i = 0; i < cc->key_size; i++)
				DMEMIT("%02x", cc->key[i]);
		else
			DMEMIT("-");

		DMEMIT(" %llu %s %llu", (unsigned long long)cc->iv_offset,
				cc->dev->name, (unsigned long long)cc->start);

		if (ti->num_discard_requests)
			DMEMIT(" 1 allow_discards");

		break;
	}
}

static void crypt_postsuspend(struct dm_target *ti)
{
	struct crypt_config *cc = ti->private;

	set_bit(DM_CRYPT_SUSPENDED, &cc->flags);
}

static int crypt_preresume(struct dm_target *ti)
{
	struct crypt_config *cc = ti->private;

	if (!test_bit(DM_CRYPT_KEY_VALID, &cc->flags)) {
		DMERR("aborting resume - crypt key is not set.");
		return -EAGAIN;
	}

	return 0;
}

static void crypt_resume(struct dm_target *ti)
{
	struct crypt_config *cc = ti->private;

	clear_bit(DM_CRYPT_SUSPENDED, &cc->flags);
}

/* Message interface
 *	key set <key>
 *	key wipe
 */
static int crypt_message(struct dm_target *ti, unsigned argc, char **argv)
{
	struct crypt_config *cc = ti->private;
	int ret = -EINVAL;

	if (argc < 2)
		goto error;

	if (!strcasecmp(argv[0], "key")) {
		if (!test_bit(DM_CRYPT_SUSPENDED, &cc->flags)) {
			DMWARN("not suspended during key manipulation.");
			return -EINVAL;
		}
		if (argc == 3 && !strcasecmp(argv[1], "set")) {
			ret = crypt_set_key(cc, argv[2]);
			if (ret)
				return ret;
			if (cc->iv_gen_ops && cc->iv_gen_ops->init)
				ret = cc->iv_gen_ops->init(cc);
			return ret;
		}
		if (argc == 2 && !strcasecmp(argv[1], "wipe")) {
			if (cc->iv_gen_ops && cc->iv_gen_ops->wipe) {
				ret = cc->iv_gen_ops->wipe(cc);
				if (ret)
					return ret;
			}
			return crypt_wipe_key(cc);
		}
	}

error:
	DMWARN("unrecognised message received.");
	return -EINVAL;
}

static int crypt_merge(struct dm_target *ti, struct bvec_merge_data *bvm,
		       struct bio_vec *biovec, int max_size)
{
	struct crypt_config *cc = ti->private;
	struct request_queue *q = bdev_get_queue(cc->dev->bdev);

	if (!q->merge_bvec_fn)
		return max_size;

	bvm->bi_bdev = cc->dev->bdev;
	bvm->bi_sector = cc->start + dm_target_offset(ti, bvm->bi_sector);

	return min(max_size, q->merge_bvec_fn(q, bvm, biovec));
}

static int crypt_iterate_devices(struct dm_target *ti,
				 iterate_devices_callout_fn fn, void *data)
{
	struct crypt_config *cc = ti->private;

	return fn(ti, cc->dev, cc->start, ti->len, data);
}

static struct target_type crypt_target = {
	.name   = "crypt",
	.version = {1, 11, 0},
	.module = THIS_MODULE,
	.ctr    = crypt_ctr,
	.dtr    = crypt_dtr,
	.map    = crypt_map,
	.status = crypt_status,
	.postsuspend = crypt_postsuspend,
	.preresume = crypt_preresume,
	.resume = crypt_resume,
	.message = crypt_message,
	.merge  = crypt_merge,
	.iterate_devices = crypt_iterate_devices,
};

static int __init dm_crypt_init(void)
{
	int r;

	_crypt_io_pool = KMEM_CACHE(dm_crypt_io, 0);
	if (!_crypt_io_pool)
		return -ENOMEM;

	r = dm_register_target(&crypt_target);
	if (r < 0) {
		DMERR("register failed %d", r);
		kmem_cache_destroy(_crypt_io_pool);
	}

	return r;
}

static void __exit dm_crypt_exit(void)
{
	dm_unregister_target(&crypt_target);
	kmem_cache_destroy(_crypt_io_pool);
}

module_init(dm_crypt_init);
module_exit(dm_crypt_exit);

MODULE_AUTHOR("Christophe Saout <christophe@saout.de>");
MODULE_DESCRIPTION(DM_NAME " target for transparent encryption / decryption");
MODULE_LICENSE("GPL");<|MERGE_RESOLUTION|>--- conflicted
+++ resolved
@@ -755,13 +755,7 @@
 		case -EBUSY:
 			wait_for_completion(&ctx->restart);
 			INIT_COMPLETION(ctx->restart);
-<<<<<<< HEAD
-			/* fall through*/
-		case -EINPROGRESS:
 			ctx->req = NULL;
-=======
-			this_cc->req = NULL;
->>>>>>> 8d1988f8
 			ctx->sector++;
 			continue;
 
