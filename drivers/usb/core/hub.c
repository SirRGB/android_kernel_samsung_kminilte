--- conflicted
+++ resolved
@@ -801,8 +801,6 @@
 	/* Continue a partial initialization */
 	if (type == HUB_INIT2 || type == HUB_INIT3) {
 		device_lock(hub->intfdev);
-<<<<<<< HEAD
-=======
 
 		/* Was the hub disconnected while we were waiting? */
 		if (hub->disconnected) {
@@ -815,19 +813,7 @@
 		goto init3;
 	}
 	kref_get(&hub->kref);
->>>>>>> 8d1988f8
-
-		/* Was the hub disconnected while we were waiting? */
-		if (hub->disconnected) {
-			device_unlock(hub->intfdev);
-			kref_put(&hub->kref, hub_release);
-			return;
-		}
-		if (type == HUB_INIT2)
-			goto init2;
-		goto init3;
-	}
-	kref_get(&hub->kref);
+
 	/* The superspeed hub except for root hub has to use Hub Depth
 	 * value as an offset into the route string to locate the bits
 	 * it uses to determine the downstream port number. So hub driver
